--- conflicted
+++ resolved
@@ -7,15 +7,9 @@
 from abc import ABC, abstractmethod
 from typing import Any, Mapping
 
-<<<<<<< HEAD
 from monarch.actor import Actor, endpoint
 
 from forge.types import Action, Message, Observation, Scalar, State
-=======
-from forge.types import Action, Message, Observation, State
->>>>>>> ce1ed984
-
-from monarch.actor import Actor, endpoint
 
 
 class Transform(ABC):
@@ -158,7 +152,6 @@
         pass
 
 
-<<<<<<< HEAD
 class MetricLogger(ABC):
     """Abstract metric logger."""
 
@@ -202,12 +195,12 @@
         This will automatically be called via __del__ when the instance goes out of scope.
         Logs should not be written after `close` is called.
         """
-=======
+
+
 class Reward(ABC):
     """Abstract base class for reward models."""
 
     @abstractmethod
     def __call__(self, observation: Observation) -> float:
         """Compute a reward for an observation."""
->>>>>>> ce1ed984
         pass