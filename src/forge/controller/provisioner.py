--- conflicted
+++ resolved
@@ -153,45 +153,23 @@
 
     async def _setup_logging(self, procs: ProcMesh) -> None:
         """Spawn and register local fetcher for metric logging on each process.
-<<<<<<< HEAD
-        When a service is spawned, we create for each rank a LocalFetcherActor and
-        store it at GlobalLoggingActor. Backends (e.g. wandb) should be eagerly instantiated
-        later in main by calling `global_logger.initialize_backends.call_one(logging_config)`
-        """
-        from forge.observability.metric_actors import (
-            GlobalLoggingActor,
-            LocalFetcherActor,
-        )
-
-        # Ensure global_logger exists FIRST in this process context
-        global_logger = await get_or_spawn_controller(
-            "global_logger", GlobalLoggingActor
-        )
-
-        local_fetcher_actor = await procs.spawn(
-            "local_fetcher_actor", LocalFetcherActor, global_logger
-        )
-        procs._local_fetcher = local_fetcher_actor
-
-        process_name = f"proc_mesh_{id(procs)}"
-        await global_logger.register_fetcher.call_one(local_fetcher_actor, process_name)
-=======
 
         When any process is created, we create for each rank a LocalFetcherActor and
         store it at GlobalLoggingActor. Backends (e.g. wandb) should be eagerly instantiated
         later in main by calling `global_logger.initialize_backends.call_one(logging_config)`
         """
 
-        local_fetcher_actor = await procs.spawn(
-            "local_fetcher_actor", LocalFetcherActor
-        )
-        procs._local_fetcher = local_fetcher_actor
-
+        # Ensure global_logger exists FIRST in this process context
         global_logger = await get_or_spawn_controller(
             "global_logger", GlobalLoggingActor
         )
+
+        local_fetcher_actor = await procs.spawn(
+            "local_fetcher_actor", LocalFetcherActor, global_logger
+        )
+        procs._local_fetcher = local_fetcher_actor
+
         await global_logger.register_fetcher.call_one(local_fetcher_actor, procs)
->>>>>>> 2785d716
 
     async def get_proc_mesh(
         self, num_procs: int, with_gpus: bool = False, num_hosts: int | None = None
@@ -276,20 +254,10 @@
         async with self._lock:
             # Deregister local logger from global logger
             if hasattr(proc_mesh, "_local_fetcher"):
-<<<<<<< HEAD
-                from forge.observability.metric_actors import GlobalLoggingActor
-
-                global_logger = await get_or_spawn_controller(
-                    "global_logger", GlobalLoggingActor
-                )
-                process_name = f"proc_mesh_{id(proc_mesh)}"
-                await global_logger.deregister_fetcher.call_one(process_name)
-=======
                 global_logger = await get_or_spawn_controller(
                     "global_logger", GlobalLoggingActor
                 )
                 await global_logger.deregister_fetcher.call_one(proc_mesh)
->>>>>>> 2785d716
 
             if hasattr(proc_mesh, "_gpu_ids"):
                 gpu_manager = self._host_gpu_map[proc_mesh._host._host_id]
