--- conflicted
+++ resolved
@@ -4,11 +4,6 @@
 # This source code is licensed under the BSD-style license found in the
 # LICENSE file in the root directory of this source tree.
 
-<<<<<<< HEAD
-from forge.env import MONARCH_HOSTMESH_V1
-
-=======
->>>>>>> 3303af50
 """Remote and local resource manager for allocation and provisioning."""
 import asyncio
 import functools
@@ -25,7 +20,7 @@
 
 from forge.controller.launcher import BaseLauncher, get_launcher
 
-from forge.env import all_env_vars, FORGE_DISABLE_METRICS
+from forge.env import all_env_vars, FORGE_DISABLE_METRICS, MONARCH_HOSTMESH_V1
 
 from forge.types import ProcessConfig, ProvisionerConfig
 
