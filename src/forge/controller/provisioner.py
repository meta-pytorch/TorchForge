# Copyright (c) Meta Platforms, Inc. and affiliates.
# All rights reserved.
#
# This source code is licensed under the BSD-style license found in the
# LICENSE file in the root directory of this source tree.

"""Resource allocation and provisioning for both local and remote."""
import asyncio
import functools
import logging

import os
import socket
import uuid
from typing import Optional

from monarch._src.actor.shape import NDSlice, Shape
from monarch.actor import Actor, endpoint, HostMesh, ProcMesh, this_host
from monarch.tools import commands

from forge.controller.launcher import BaseLauncher, get_launcher

from forge.observability.metric_actors import get_or_create_metric_logger
from forge.observability.utils import detect_actor_name_from_call_stack

from forge.types import ProcessConfig, ProvisionerConfig

logger = logging.getLogger(__name__)
logger.setLevel(logging.DEBUG)


def _get_port() -> str:
    with socket.socket(socket.AF_INET, socket.SOCK_STREAM) as s:
        s.bind(("localhost", 0))
        addr = s.getsockname()
        port = addr[1]
        return str(port)


class _RemoteInfoFetcher(Actor):
    """An actor responsible for getting remote host information."""

    @endpoint
    def get_info(self) -> tuple[str, str]:
        return socket.gethostname(), _get_port()


async def get_remote_info(host_mesh: HostMesh) -> tuple[str, str]:
    """Returns the host name and port of the host mesh."""
    throwaway_procs = host_mesh.spawn_procs(per_host={"procs": 1})
    fetcher = throwaway_procs.spawn("_fetcher", _RemoteInfoFetcher)
    fetcher = fetcher.slice(procs=0)
    host, port = await fetcher.get_info.call_one()
    await throwaway_procs.stop()
    return host, port


class GpuManager:
    """Tracks and assigns GPU devices on a host.

    This currently mimics the `gpu_manager` in system_controllers - we will
    consolidate as part of the "proper HostMesh integration" work.

    """

    def __init__(self, available_devices: set[int] | None = None):
        if available_devices is None:
            available_devices = set(range(0, 8))
        assert all(isinstance(x, int) for x in available_devices)
        assert all(x >= 0 and x < 8 for x in available_devices)
        self.available_gpus = available_devices

    def get_available_gpus(self) -> list[str]:
        """Returns a list of available GPU devices."""
        return [str(gpu) for gpu in self.available_gpus]

    def get_gpus(self, num_gpus: int) -> list[str]:
        """Assigns GPU devices."""
        if num_gpus > len(self.available_gpus):
            raise RuntimeError("Not enough GPUs available")
        gpus = list(self.available_gpus)[:num_gpus]
        self.available_gpus -= set(gpus)
        return [str(gpu) for gpu in gpus]

    def release_gpus(self, gpu_ids: list[str]) -> None:
        """Releases the given GPU devices."""
        for gpu_id in gpu_ids:
            self.available_gpus.add(int(gpu_id))


class Provisioner:
    """A global resource provisioner."""

    def __init__(self, cfg: ProvisionerConfig | None = None):
        self._server_names = []
        self._proc_server_map = {}
        self._lock = asyncio.Lock()

        # HostMeshes are currently not hashable, so
        # we generate a hash per HostMesh. We'll
        # remove this once this is supported in Monarch.
        self._this_host_id = uuid.uuid1()

        # For the local host, we may want to set CUDA_VISIBLE_DEVICES
        # for small scale testing. We inherit the environment's
        # CUDA_VISIBLE_DEVICES **only for the local host** and not
        # for remote hosts.
        available_local_devices = None
        cuda_visible_devices = os.environ.get("CUDA_VISIBLE_DEVICES", None)
        if cuda_visible_devices is not None and cuda_visible_devices.strip():
            try:
                available_local_devices = set(
                    int(x.strip()) for x in cuda_visible_devices.split(",") if x.strip()
                )
            except ValueError as e:
                raise ValueError(
                    f"Invalid CUDA_VISIBLE_DEVICES format: '{cuda_visible_devices}'. "
                    f"Expected comma-separated integers (e.g., '0,1,2'). Error: {e}"
                ) from e
        self._host_gpu_map = {
            self._this_host_id: GpuManager(available_local_devices),
        }
        self._proc_host_map = {}
        self.launcher: BaseLauncher | None = get_launcher(
            cfg.launcher_config if cfg is not None else None
        )
        if not self.launcher:
            logger.warning("Launcher not provided, remote allocations will not work.")

    async def initialize(self):
        """Call this after creating the instance"""
        if self.launcher is not None:
            await self.launcher.initialize()

    async def create_host_mesh(self, name: str, num_hosts: int) -> HostMesh:
        """Creates a remote server and a HostMesh on it."""
        # no need to lock here because this is already locked behind `get_proc_mesh`
        if not self.launcher:
            raise RuntimeError(
                "You tried to create a remote allocation by specifying the number of hosts on an actor or service, "
                "but no launcher was specified."
            )
        logger.debug(f"Creating remote server for alloc {name}")
        alloc, alloc_constraints, server_name = await self.launcher.get_allocator(
            name, num_hosts
        )
        return (
            HostMesh(
                Shape(["hosts"], NDSlice.new_row_major([num_hosts])),
                allocator=alloc,
                alloc_constraints=alloc_constraints,
            ),
            server_name,
        )

    async def get_proc_mesh(
        self,
        num_procs: int,
        with_gpus: bool = False,
        num_hosts: int | None = None,
        mesh_name: Optional[str] = None,
        host_mesh: HostMesh | None = None,
        env_vars: dict[str, str] | None = None,
        addr: str | None = None,
        port: str | None = None,
    ):
        """Gets a proc mesh.

        Args:
            num_procs: The number of processes to allocate.
            with_gpus: Whether to include GPU allocations.
                This only adds the CUDA_VISIBLE_DEVICES environment variable.
            num_hosts: The number of hosts to allocate.
                If this is set, a remote allocation is created.
                If this is None, it uses the local host.
                This behavior may change in the future.
            host_mesh: The host mesh to allocate the process on.
                If None, a new host mesh will be created.
            port: The distributed port to use.
                If None, a port will be detected.
            addr: The distributed address to use.
                If None, an address will be detected.

        Returns:
            A ProcMesh.

        """
        if env_vars is None:
            env_vars = {}

        is_remote = num_hosts is not None and num_hosts > 0

        async with self._lock:
            server_name = None
            if is_remote:
                if mesh_name is None:
                    created_hosts = len(self._server_names)
                    mesh_name = f"alloc_{created_hosts}"
                if host_mesh is None:
                    host_mesh, server_name = await self.create_host_mesh(
                        name=mesh_name,
                        num_hosts=num_hosts,
                    )
                    host_id = uuid.uuid1()
                    gpu_manager = GpuManager()
                    self._host_gpu_map[host_id] = gpu_manager
                    host_mesh._host_id = host_id
                else:
                    host_id = host_mesh._host_id
                    gpu_manager = self._host_gpu_map[host_id]
            else:
                # fallback to local
                host_mesh = this_host()
                gpu_manager = self._host_gpu_map[self._this_host_id]
                host_mesh._host_id = self._this_host_id

            def bootstrap(env: dict[str, str]):
                # bootstrap is run on all processes. We use this
                # to set environment variables like CUDA etc.
                import os

                for k, v in env.items():
                    os.environ[k] = v

            if with_gpus:
                if not addr or not port:
                    addr, port = await get_remote_info(host_mesh)
                gpu_ids = gpu_manager.get_gpus(num_procs)

                env_vars["MASTER_ADDR"] = addr
                env_vars["MASTER_PORT"] = port
                env_vars["CUDA_VISIBLE_DEVICES"] = ",".join(gpu_ids)
                env_vars["HYPERACTOR_MESSAGE_DELIVERY_TIMEOUT_SECS"] = "600"
                env_vars["HYPERACTOR_CODE_MAX_FRAME_LENGTH"] = "1073741824"

            procs = host_mesh.spawn_procs(
                per_host={"gpus": num_procs},
                bootstrap=functools.partial(bootstrap, env=env_vars),
            )

            if is_remote:
                await self.launcher.remote_setup(procs)

            # Tag the proc mesh with additional metadata for our own cleanup later
            if with_gpus:
                # Applies any launcher specific remote setup.
                procs._gpu_ids = gpu_ids
            procs._host = host_mesh

            # If we created a server, track so we can tear it down later.
            if server_name:
                self._server_names.append(server_name)
                self._proc_server_map[procs] = server_name

<<<<<<< HEAD
        # Detect actor name and spawn local logging actor on each process
        actor_name = detect_actor_name_from_call_stack()
        _ = await get_or_create_metric_logger(procs, actor_name=actor_name)

=======
            self._proc_host_map[procs] = host_mesh

        # Spawn local logging actor on each process and register with global logger
        _ = await get_or_create_metric_logger(procs)
>>>>>>> cf2afd76
        return procs

    async def host_mesh_from_proc(self, proc_mesh: ProcMesh):
        if proc_mesh not in self._proc_host_map:
            raise ValueError(
                "The proc mesh was not allocated with an associated hostmesh."
            )
        return self._proc_host_map[proc_mesh]

    async def stop_proc_mesh(self, proc_mesh: ProcMesh):
        """Stops a proc mesh."""
        async with self._lock:
            # Deregister local logger from global logger
            if hasattr(proc_mesh, "_local_fetcher"):
                global_logger = await get_or_create_metric_logger(proc_mesh)
                await global_logger.deregister_fetcher.call_one(proc_mesh)

            if hasattr(proc_mesh, "_gpu_ids"):
                gpu_manager = self._host_gpu_map[proc_mesh._host._host_id]
                gpu_manager.release_gpus(proc_mesh._gpu_ids)
            await proc_mesh.stop()
            if proc_mesh in self._proc_server_map:
                server_name = self._proc_server_map[proc_mesh]
                commands.kill(server_name)
            del self._proc_host_map[proc_mesh]

    async def shutdown(self):
        """Tears down all remaining remote allocations."""
        async with self._lock:
            for server_name in self._server_names:
                commands.kill(server_name)


_provisioner: Provisioner | None = None


async def init_provisioner(cfg: ProvisionerConfig | None = None):
    global _provisioner
    if not _provisioner:
        _provisioner = Provisioner(cfg)
        await _provisioner.initialize()
    return _provisioner


async def _get_provisioner():
    if not _provisioner:
        await init_provisioner()
    return _provisioner


async def get_proc_mesh(
    process_config: ProcessConfig,
    host_mesh: HostMesh | None = None,
    env_vars: dict[str, str] | None = None,
    port: str | None = None,
    addr: str | None = None,
) -> ProcMesh:
    """Returns a proc mesh from the provisioner.

    Args:
        process_config: The process config.
        host_mesh: The host mesh to allocate the process on.
            If None, a new host mesh will be created.
        port: The distributed port to use.
            If None, a port will be detected.
        addr: The distributed address to use.
            If None, an address will be detected.

    Returns:
        A proc mesh.

    """
    provisioner = await _get_provisioner()
    return await provisioner.get_proc_mesh(
        num_procs=process_config.procs,
        with_gpus=process_config.with_gpus,
        num_hosts=process_config.hosts,
        mesh_name=process_config.mesh_name,
        host_mesh=host_mesh,
        env_vars=env_vars,
        port=port,
        addr=addr,
    )


async def host_mesh_from_proc(proc_mesh: ProcMesh):
    """Returns the host mesh that allocated the original proc_mesh.

    This functionality will be enabled in Monarch, so this is a temporary
    API.

    """
    provisioner = await _get_provisioner()
    return await provisioner.host_mesh_from_proc(proc_mesh)


async def stop_proc_mesh(proc_mesh: ProcMesh):
    provisioner = await _get_provisioner()
    return await provisioner.stop_proc_mesh(proc_mesh=proc_mesh)


async def shutdown():
    logger.info("Shutting down provisioner..")
    provisioner = await _get_provisioner()
    return await provisioner.shutdown()<|MERGE_RESOLUTION|>--- conflicted
+++ resolved
@@ -252,17 +252,12 @@
                 self._server_names.append(server_name)
                 self._proc_server_map[procs] = server_name
 
-<<<<<<< HEAD
+            self._proc_host_map[procs] = host_mesh
+
         # Detect actor name and spawn local logging actor on each process
         actor_name = detect_actor_name_from_call_stack()
         _ = await get_or_create_metric_logger(procs, actor_name=actor_name)
 
-=======
-            self._proc_host_map[procs] = host_mesh
-
-        # Spawn local logging actor on each process and register with global logger
-        _ = await get_or_create_metric_logger(procs)
->>>>>>> cf2afd76
         return procs
 
     async def host_mesh_from_proc(self, proc_mesh: ProcMesh):
