# Copyright (c) Meta Platforms, Inc. and affiliates.
# All rights reserved.
#
# This source code is licensed under the BSD-style license found in the
# LICENSE file in the root directory of this source tree.

import asyncio
import logging
from typing import Any, Union

from monarch.actor import Actor, endpoint, get_or_spawn_controller, ProcMesh, this_proc

from forge.env import FORGE_DISABLE_METRICS
from forge.observability.metrics import (
    BackendRole,
    get_logger_backend_class,
    LoggerBackend,
    MetricCollector,
    reduce_metrics_states,
)
from forge.observability.utils import detect_actor_name_from_call_stack

logger = logging.getLogger(__name__)

_global_logger = None


async def get_or_create_metric_logger(
    proc_mesh: ProcMesh | None = None,
    process_name: str | None = None,
) -> "GlobalLoggingActor":
    """Initializes a LocalFetcherActor in the specified process mesh (or current process if None),
    if not already initialized, registers it with the GlobalLoggingActor and returns the
    GlobalLoggingActor instance.

    There are primarily two ways to use this function:
    1. In the main process, call `get_or_create_metric_logger()` to get the global logger.
    2. In service processes, call `get_or_create_metric_logger(proc_mesh)` to register the
       local fetcher with the global logger.

    Args:
        proc_mesh: Optional ProcMesh to spawn LocalFetcherActor on. If None,
            uses `monarch.actor.this_proc()`.
        process_name: Optional process name (e.g., "TrainActor", "GeneratorActor") for logging.
            If None, will auto-detect from call stack or default to "UnknownActor" if not found.

    Returns:
        GlobalLoggingActor: The global logging controller.

    Raises:
        ValueError: If the logging state is inconsistent, i.e. the fetcher is already
            registered, but only in the process or the global logger.

    Example:
        from forge.observability.metric_actors import get_or_create_metric_logger
        from forge.observability.metrics import record_metric

        # Main process setup
        mlogger = await get_or_create_metric_logger(process_name="Controller")

        # Initialize logging backends
        await mlogger.init_backends({
            "console": {"reduce_across_ranks": True},
            "wandb": {"project": "my_project", "reduce_across_ranks": False}
        })

        # Initialize services...
        policy = await Policy.as_service(...)

        # Training loop
        for step in range(max_steps):
            record_metric("loss", 1.2, reduction_type=Reduce.MEAN)
            # ... training code with record_metric() calls ...
            await mlogger.flush(step)  # Log metrics for this step

        # Shutdown
        await mlogger.shutdown()
    """

    if process_name is None:
        process_name = detect_actor_name_from_call_stack()

    # Get or create the singleton global logger
    global _global_logger
    if _global_logger is None:
        _global_logger = await get_or_spawn_controller(
            "global_logger", GlobalLoggingActor
        )
    global_logger = _global_logger

    # Determine process context
    proc = proc_mesh if proc_mesh is not None else this_proc()

    # Check current state for consistency
    proc_has_local_fetcher = hasattr(proc, "_local_fetcher")
    global_logger_has_local_fetcher = await global_logger.has_fetcher.call_one(proc)

    # Consistency check: both should be in sync
    if proc_has_local_fetcher != global_logger_has_local_fetcher:
        raise ValueError(
            f"Inconsistent logging state for proc {proc}: "
            f"proc has _local_fetcher={proc_has_local_fetcher}, "
            f"but global_logger has registration={global_logger_has_local_fetcher}. "
            f"This indicates a bug in logging setup/teardown. "
            f"Both should be True (already setup) or both False (needs setup)."
        )

    # Setup local_fetcher_actor if needed (unless disabled by environment flag)
    if not proc_has_local_fetcher and not FORGE_DISABLE_METRICS.get_value():
        local_fetcher_actor = proc.spawn(
            "local_fetcher_actor", LocalFetcherActor, global_logger, process_name
        )
        await global_logger.register_fetcher.call_one(local_fetcher_actor, proc)
        proc._local_fetcher = local_fetcher_actor  # pyre-ignore

    return global_logger


class LocalFetcherActor(Actor):
    """Thin per-process actor used to trigger MetricCollector singleton
    operations without direct access. It is what GlobalLoggingActor
    uses to broadcast inits/flushes across ranks.

    GlobalLoggingActor -> per-rank LocalFetcherActor -> per-rank MetricCollector
    """

    def __init__(
        self,
        global_logger: Union["GlobalLoggingActor", None] = None,
        process_name: str | None = None,
    ) -> None:
        self.global_logger = global_logger
        self.process_name = process_name  # Passed to MetricCollector for logging
        _is_initialized = False

    @endpoint
    async def flush(
        self, global_step: int, return_state: bool = False
    ) -> dict[str, dict[str, Any]]:
        """Log to local logger backends (if any), reset accumulators and return metric states dict if return_state=True.
        This should only ever be called by the global logger.

        Args:
            global_step (int): step used by backends to align all metrics on the same x-axis
            return_state (bool): Used by GlobalLoggingActor for reduction across all ranks.
                If False, returns empty dict, else returns the state of all metrics collected.
        Returns:
<<<<<<< HEAD
            dict[str, dict[str, Any]]: dict of {metric_key: metric_state},
=======
            dict[str, dict[str, Any]]: of {metric_key: metric_state},
>>>>>>> b9c3d346
                e.g., {"loss": {"reduction_type": "mean", "sum": 1.2, "count": 3}}.
        """
        collector = MetricCollector()
        result = await collector.flush(global_step, return_state=return_state)
        return result

    @endpoint
    async def init_backends(
        self,
        metadata_per_primary_backend: dict[str, dict[str, Any]],
        config: dict[str, Any],
        global_step: int = 0,
    ) -> None:
        """Init local (per-rank) logger backends and MetricCollector.

        Args:
            metadata_per_primary_backend (dict[str, dict[str, Any]]): Metadata from primary backends for shared state.
            config (dict[str, Any]): Backend configurations with logging modes and settings.
            global_step (int): Initial step for metrics.
        """
        collector = MetricCollector()
        await collector.init_backends(
            metadata_per_primary_backend,
            config,
            global_step,
            process_name=self.process_name,
        )

    @endpoint
    async def shutdown(self) -> None:
        collector = MetricCollector()
        await collector.shutdown()


class GlobalLoggingActor(Actor):
    """Coordinates metric logging across all ranks for every training step.

    Supports multiple logging backends (e.g., WandB, TensorBoard, etc.),
    for per-rank and/or global reduction logging modes.

    If a backend config has flag `reduce_across_ranks=False`, an instance of the backend
    is initialized per-rank, otherwise it is done once globally.

    This GlobalLoggingActor should be spawned once in the controller. A LocalFetcherActor
    is automatically spawned per-rank in `forge.controller.provisioner.py` and registered
    with this actor. The LocalFetcherActor is responsible for instantiating
    the per-rank MetricCollector.

    In summary, the flow is:
    - GlobalLoggingActor init_backends() -> LocalFetcherActor init_backends() -> per-rank MetricCollector
    - GlobalLoggingActor flush() -> LocalFetcherActor flush() -> per-rank MetricCollector flush
    """

    def __init__(self):
        self.fetchers: dict[str, LocalFetcherActor] = {}
        self.config: dict[str, Any] | None = None
        self.global_logger_backends: dict[str, LoggerBackend] = {}
        self.metadata_per_primary_backend: dict[str, dict[str, Any]] = {}

    @endpoint
    async def init_backends(self, config: dict[str, Any]) -> None:
        """
        Sets config in global actor, so other actors can get it, then eagerly initializes backend and MetricCollectors
        in all registered fetchers.

        A backend is always initialized in the controller (primary backend) and can be used as a logger or as a source
        for metadata to be shared with per-rank backends, e.g. shared run IDs for wandb.

        The backend instantiation is controlled by the backend config flag `reduce_across_ranks`: if False,
        a per-rank backend is initialized, i.e. if there are 2 ranks, each will have its own backend,
        and will log independently, i.e. each rank will have its own run in wandb.

        Else, if True, the GlobalLoggingActor will fetch all local metrics collectors to get their states
        and reduce them to a single value, which will be logged by the primary backend in this controller.

        Args:
            config (dict[str, Any]): Config for metric logging where keys are backend names,
                e.g. {"console": {"reduce_across_ranks": True}, "wandb": {"reduce_across_ranks": False}}
        """
        self.config = config

        for backend_name, backend_config in config.items():
            backend = get_logger_backend_class(backend_name)(backend_config)
            await backend.init(role=BackendRole.GLOBAL)

            # Extract metadata from primary logger to be shared with secondary loggers
            # and store it
            reduce_across_ranks = backend_config.get("reduce_across_ranks", True)
            if not reduce_across_ranks:
                primary_backend_metadata = (
                    backend.get_metadata_for_secondary_ranks() or {}
                )
                self.metadata_per_primary_backend[
                    backend_name
                ] = primary_backend_metadata

            # Store global logger backends
            if reduce_across_ranks:
                self.global_logger_backends[backend_name] = backend

        # Eager init collectors on all registered fetchers in parallel, passing primary states and config
        if self.fetchers:
            tasks = [
                fetcher.init_backends.call(
                    self.metadata_per_primary_backend, self.config
                )
                for fetcher in self.fetchers.values()
            ]
            await asyncio.gather(*tasks, return_exceptions=True)

    @endpoint
    async def register_fetcher(
        self, fetcher: LocalFetcherActor, name: str | ProcMesh
    ) -> None:
        """Registers a fetcher with the global actor. Each key represents a process mesh.
        If there are 2 processes, each with 2 replicas with N gpus, we would
        have 4 keys, i.e. 2 proces meshes, each with 2 replicas."""
        self.fetchers[name] = fetcher  # pyre-ignore

        # Self-init for respawned actors
        if self.config:
            logger.debug(f"Initializing new LocalFetcherActor {name}")
            await fetcher.init_backends.call(
                self.metadata_per_primary_backend, self.config
            )

    @endpoint
    async def deregister_fetcher(self, name: str | ProcMesh) -> None:
        if name not in self.fetchers:
            logger.warning(
                f"Fetcher {name} not registered in GlobalLoggingActor. Cannot deregister."
                f"Available fetchers: {self.fetchers.keys()}"
            )
            return
        del self.fetchers[name]

    @endpoint
    async def flush(self, global_step: int) -> None:
        """
        Triggers parallel flush/reset on all registered fetchers. Per-rank MetricCollectors
        log to local backends and return states if needed for cross-rank reduction.

        Args:
            global_step (int): step for logging.
        """
        if not self.fetchers:
            return

        config = self.config
        if config is None:
            logger.warning(
                "GlobalLoggingActor flush() called before init_backends(). "
                "No backends will be flushed."
            )
            return
        # if reduce_across_ranks=True, we need to reduce the states from all ranks
        # and log with the primary backend
        requires_reduce = any(
            backend_config.get("reduce_across_ranks", True)
            for backend_config in config.values()
        )

        logger.debug(
            f"Global flush for global_step {global_step}: {len(self.fetchers)} fetchers"
        )

        # Broadcast flush to all fetchers
        results = await asyncio.gather(
            *[
                f.flush.call(global_step, return_state=requires_reduce)
                for f in self.fetchers.values()
            ],
            return_exceptions=True,
        )

        if requires_reduce:
            # Handle exceptions and extract values from ValueMesh results
            all_local_states = []
            for result in results:
                if isinstance(result, BaseException):
                    logger.warning(f"Flush failed on a fetcher: {result}")
                    continue

                # result is a generator that outputs a pair [{'gpus': i/N}, {metric_key1: metric_state1, ...}}]
                for gpu_info, local_metric_state in result.items():
                    if isinstance(local_metric_state, dict):
                        all_local_states.append(local_metric_state)
                    else:
                        logger.warning(
                            f"Unexpected result from fetcher. {gpu_info=}, {local_metric_state=}"
                        )

            if not all_local_states:
                logger.warning(f"No states to reduce for global_step {global_step}")
                return

            # Reduce metrics from states
            reduced_metrics = reduce_metrics_states(all_local_states)

            # Log to each global logger_backend
            for (
                logger_backend_name,
                logger_backend,
            ) in self.global_logger_backends.items():
                await logger_backend.log(reduced_metrics, global_step)

    @endpoint
    def has_fetcher(self, name: str | ProcMesh) -> bool:
        """Check if a fetcher is registered with the given name."""
        return name in self.fetchers

    @endpoint
    def get_fetcher_count(self) -> int:
        return len(self.fetchers)

    @endpoint
    async def shutdown(self) -> None:
        # Finish per-rank logger_backends via fetchers
        if self.fetchers:
            tasks = [fetcher.shutdown.call() for fetcher in self.fetchers.values()]
            await asyncio.gather(*tasks, return_exceptions=True)
        # Finish global logger_backends
        for logger_backend_name, logger_backend in self.global_logger_backends.items():
            await logger_backend.finish()<|MERGE_RESOLUTION|>--- conflicted
+++ resolved
@@ -145,11 +145,7 @@
             return_state (bool): Used by GlobalLoggingActor for reduction across all ranks.
                 If False, returns empty dict, else returns the state of all metrics collected.
         Returns:
-<<<<<<< HEAD
-            dict[str, dict[str, Any]]: dict of {metric_key: metric_state},
-=======
             dict[str, dict[str, Any]]: of {metric_key: metric_state},
->>>>>>> b9c3d346
                 e.g., {"loss": {"reduction_type": "mean", "sum": 1.2, "count": 3}}.
         """
         collector = MetricCollector()
