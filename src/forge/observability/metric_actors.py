# Copyright (c) Meta Platforms, Inc. and affiliates.
# All rights reserved.
#
# This source code is licensed under the BSD-style license found in the
# LICENSE file in the root directory of this source tree.

import asyncio
import logging
import uuid
from typing import Any, Union

from monarch.actor import (
    Actor,
    context,
    endpoint,
    get_or_spawn_controller,
    ProcMesh,
    this_proc,
)

from forge.env import FORGE_DISABLE_METRICS
from forge.observability.metrics import (
    BackendRole,
    get_logger_backend_class,
    LoggerBackend,
    LoggingMode,
    MetricCollector,
    reduce_metrics_states,
)


logger = logging.getLogger(__name__)

_global_logger = None


async def get_or_create_metric_logger(
    proc_mesh: ProcMesh | None = None,
    process_name: str | None = None,
) -> "GlobalLoggingActor":
    """Spawns a LocalFetcherActor for the specified ProcMesh (if not already initialized),
    registers it with the GlobalLoggingActor, and returns the GlobalLoggingActor.

    Usage:
    1. Main process: call `get_or_create_metric_logger()` to get the global logger
    2. Service spawning: call `get_or_create_metric_logger(proc_mesh, process_name)` to register the
        map(proc_mesh,local fetcher) with the global logger, so it knows to broadcast to all ranks.

    Args:
        proc_mesh: Optional ProcMesh to spawn LocalFetcherActor on. If None, uses `this_proc()`.
        process_name: Optional process name (e.g., "TrainActor") for logging. Auto-detected from the context if None.

    Returns:
        GlobalLoggingActor: The global logging controller.

    Raises:
        ValueError: If the logging state is inconsistent.

    Example:
        from forge.observability.metric_actors import get_or_create_metric_logger
        from forge.observability.metrics import record_metric

        # Main process setup
        mlogger = await get_or_create_metric_logger(process_name="Controller")

        # Initialize logging backends
<<<<<<< HEAD
        await mlogger.init_backends({
            "console": {"logging_mode": "global_reduce"},
            "wandb": {"project": "my_project", "logging_mode": "per_rank_reduce"}
=======
        await mlogger.init_backends.call_one({
            "console": {"reduce_across_ranks": True},
            "wandb": {"project": "my_project", "reduce_across_ranks": False}
>>>>>>> 2559be68
        })

        # Initialize services...
        policy = await Generator.as_service(...)

        # Training loop
        for step in range(max_steps):
            record_metric("loss", 1.2, reduction_type=Reduce.MEAN)
            # ... training code with record_metric() calls ...
            await mlogger.flush.call_one(step)  # Log metrics for this step

        # Shutdown
        await mlogger.shutdown.call_one()
    """
    # Get or create the singleton global logger
    global _global_logger

    if _global_logger is None:
        _global_logger = await get_or_spawn_controller(
            "global_logger", GlobalLoggingActor
        )
    global_logger = _global_logger

    # Determine process context
    proc = proc_mesh if proc_mesh is not None else this_proc()

    # Auto-detect process_name from proc mesh if not provided
    if process_name is None:
        ctx = context()
        process_name = ctx.actor_instance.actor_id.actor_name

    # Check current state for consistency
    proc_has_local_fetcher = hasattr(proc, "_local_fetcher")
    proc_id = proc._uid if proc_has_local_fetcher else None
    global_logger_has_local_fetcher = await global_logger.has_fetcher.call_one(proc_id)

    # Consistency check: both should be in sync
    if proc_has_local_fetcher != global_logger_has_local_fetcher:
        raise ValueError(
            f"Inconsistent logging state for proc {proc}: "
            f"proc has _local_fetcher={proc_has_local_fetcher}, "
            f"but global_logger has registration={global_logger_has_local_fetcher}. "
            f"This indicates a bug in logging setup/teardown. "
            f"Both should be True (already setup) or both False (needs setup)."
        )

    # Setup local_fetcher_actor if needed (unless disabled by environment flag)
    if not proc_has_local_fetcher and not FORGE_DISABLE_METRICS.get_value():
        local_fetcher_actor = proc.spawn(
            "local_fetcher_actor", LocalFetcherActor, global_logger, process_name
        )
        # Generate a unique ID to map procmesh to fetcher
        proc._uid = str(uuid.uuid4())
        proc._local_fetcher = local_fetcher_actor  # pyre-ignore

        await global_logger.register_fetcher.call_one(local_fetcher_actor, proc._uid)

    return global_logger


class LocalFetcherActor(Actor):
<<<<<<< HEAD
    """Thin per-rank actor used to trigger MetricCollector singleton
    operations without direct access. It is what GlobalLoggingActor
    uses to broadcast inits/flushes across ranks.
=======
    """Actor spawned once per ProcMesh that, when called, runs on every rank in that ProcMesh
    and accesses each rank's local MetricCollector.
>>>>>>> 2559be68

    Flow:
    GlobalLoggingActor.method() -> per-procmesh LocalFetcherActor.method() -> per-rank MetricCollector.method() -> logger
    """

    def __init__(
        self,
        global_logger: Union["GlobalLoggingActor", None] = None,
        process_name: str | None = None,
    ) -> None:
        self.global_logger = global_logger
        self.process_name = process_name
        _is_initialized = False

    @endpoint
    async def flush(
        self, global_step: int, return_state: bool = False
    ) -> dict[str, dict[str, Any]]:
        """Log to local logger backends (if any), reset accumulators and return metric states dict if return_state=True.
        This should only ever be called by the global logger.

        Args:
            global_step (int): step used by backends to align all metrics on the same x-axis
            return_state (bool): Used by GlobalLoggingActor for reduction across all ranks.
                If False, returns empty dict, else returns the state of all metrics collected.
        Returns:
            dict[str, dict[str, Any]]: of {metric_key: metric_state},
                e.g., {"loss": {"reduction_type": "mean", "sum": 1.2, "count": 3}}.
        """
        collector = MetricCollector()
        result = await collector.flush(global_step, return_state=return_state)
        return result

    @endpoint
    async def init_backends(
        self,
        metadata_per_controller_backend: dict[str, dict[str, Any]],
        config: dict[str, Any],
        global_step: int = 0,
    ) -> None:
        """Init per-rank logger backends and MetricCollector.

        Args:
            metadata_per_controller_backend (dict[str, dict[str, Any]]): Metadata from controller backends for shared state.
            config (dict[str, Any]): Backend configurations with logging modes and settings.
            global_step (int): Initial step for metrics.
        """
        collector = MetricCollector()
        await collector.init_backends(
            metadata_per_controller_backend,
            config,
            global_step,
            process_name=self.process_name,
        )

    @endpoint
    async def shutdown(self) -> None:
        collector = MetricCollector()
        await collector.shutdown()


class GlobalLoggingActor(Actor):
<<<<<<< HEAD
    """Coordinates metric logging across all ranks for every global step.
=======
    """Coordinates metric logging across all ProcMeshes and their ranks.
>>>>>>> 2559be68

    Supports multiple logging backends (e.g., WandB, TensorBoard, etc.),
    with per-rank and/or global reduction logging modes.

<<<<<<< HEAD
    This GlobalLoggingActor should be spawned once in the controller. A LocalFetcherActor
    is automatically spawned per-rank in `forge.controller.provisioner.py` and registered
    with this actor. The LocalFetcherActor is responsible for instantiating
    the per-rank MetricCollector and working as a bridge between GlobalLoggingActor and processes.

    In summary, the flow is:
    - GlobalLoggingActor.init_backends() -> LocalFetcherActor.init_backends() -> per-rank MetricCollector.init_backends()
    - GlobalLoggingActor.flush() -> LocalFetcherActor.flush() -> per-rank MetricCollector.flush
=======
    If a backend config has flag `reduce_across_ranks=False`, an instance of the backend
    is initialized per-rank, otherwise it is done once globally.


    Flow:
    GlobalLoggingActor.method() -> per-procmesh LocalFetcherActor.method() -> per-rank MetricCollector.method() -> logger
>>>>>>> 2559be68
    """

    def __init__(self):
        self.fetchers: dict[str, LocalFetcherActor] = {}
        self.config: dict[str, Any] | None = None
        self.global_logger_backends: dict[str, LoggerBackend] = {}
        self.metadata_per_controller_backend: dict[str, dict[str, Any]] = {}

    def _validate_backend_config(
        self, backend_name: str, config: dict[str, Any]
    ) -> dict[str, Any]:
        """Validate and normalize backend configuration."""
        if "logging_mode" not in config:
            logger.debug(
                f"logging_mode not provided for backend {backend_name}. Defaulting to global_reduce."
            )

        mode_str = config.get("logging_mode", "global_reduce")
        mode = LoggingMode(mode_str)

        # Validate per_rank_share_run configuration
        share_run = config.get("per_rank_share_run", False)
        if mode == LoggingMode.GLOBAL_REDUCE and share_run:
            logger.warning(
                f"{backend_name}: per_rank_share_run=True is ignored in {mode.value} mode. "
                "Setting it to False."
            )
            share_run = False

        # WandB-specific warning for suboptimal configuration
        if (
            backend_name == "wandb"
            and mode == LoggingMode.PER_RANK_REDUCE
            and share_run
        ):
            logger.warning(
                "WandB: Using 'per_rank_reduce' with 'per_rank_share_run=True' is not recommended. "
                "This configuration can lead to confusing metrics where reduced values from multiple ranks "
                "are written to the same run/step, displaying only one of them. Consider either:\n"
                "  1. Set 'per_rank_share_run=False' to create separate runs per rank, OR\n"
                "  2. Use 'per_rank_no_reduce' for real-time streaming to a shared run"
            )

        return {
            **config,
            "logging_mode": mode,
            "per_rank_share_run": share_run,
        }

    @endpoint
    async def init_backends(self, config: dict[str, Any]) -> None:
        """Sets config in global actor, initializes controller backends and eagerly initializes MetricCollectors
        in all registered fetchers.

        The backend instantiation is controlled by the logging_mode field. Controller backends
        (instantiated in the controller) can provide metadata to be shared with rank backends,
        e.g. shared run IDs for WandB. For details on logging modes, see `forge.observability.metrics.LoggingMode`.

        Args:
            config (dict[str, Any]): Config for metric logging where keys are backend names.
                Each backend config supports:
                - logging_mode (str | LoggingMode, default "global_reduce"): One of "global_reduce",
                  "per_rank_reduce", or "per_rank_no_reduce". Can be specified as a string or LoggingMode enum.
                - per_rank_share_run (bool, default False): For per-rank modes only. Whether ranks
                  share a single run/logger instance. Ignored for "global_reduce" mode.
                - Additional backend-specific options (e.g., "project" for WandB)

                Example:
                {
                    "console": {"logging_mode": "global_reduce"},
                    "wandb": {
                        "project": "my_project",
                        "logging_mode": "per_rank_no_reduce",
                        "per_rank_share_run": True
                    }
                }

        Raises:
            ValueError: If backend config is invalid or missing required fields.
        """
        self.config = {}

<<<<<<< HEAD
        # Validate and normalize each backend config
=======
        if FORGE_DISABLE_METRICS.get_value():
            return

>>>>>>> 2559be68
        for backend_name, backend_config in config.items():
            self.config[backend_name] = self._validate_backend_config(
                backend_name, backend_config
            )

        # Initialize backends based on logging mode
        for backend_name, backend_config in self.config.items():
            mode = backend_config["logging_mode"]

            backend = get_logger_backend_class(backend_name)(backend_config)
            await backend.init(role=BackendRole.GLOBAL, name="global_reduce")

            # Extract metadata from controller logger to be shared with per-rank loggers
            if mode != LoggingMode.GLOBAL_REDUCE:
                controller_metadata = backend.get_metadata_for_secondary_ranks() or {}
                self.metadata_per_controller_backend[backend_name] = controller_metadata

            # Store global logger backends for later flush
            if mode == LoggingMode.GLOBAL_REDUCE:
                self.global_logger_backends[backend_name] = backend

        # Eager init collectors on all registered fetchers in parallel, passing controller states and config
        if self.fetchers:
            tasks = [
                fetcher.init_backends.call(
                    self.metadata_per_controller_backend, self.config
                )
                for fetcher in self.fetchers.values()
            ]
            await asyncio.gather(*tasks, return_exceptions=True)

    @endpoint
    async def register_fetcher(self, fetcher: LocalFetcherActor, proc_id: str) -> None:
        """Registers a LocalFetcherActor with the GlobalLoggingActor. One LocalFetcherActor per ProcMesh.

        Args:
            fetcher: The LocalFetcherActor instance for a ProcMesh
            proc_id: Unique identifier for the ProcMesh
        """
        self.fetchers[proc_id] = fetcher

        # Self-init for respawned actors
        if self.config:
            logger.debug(f"Initializing new LocalFetcherActor for proc_id={proc_id}")
            await fetcher.init_backends.call(
                self.metadata_per_controller_backend, self.config
            )

    @endpoint
    async def deregister_fetcher(self, proc_id: str) -> None:
        if proc_id not in self.fetchers:
            logger.warning(
                f"Fetcher {proc_id} not registered in GlobalLoggingActor. Cannot deregister."
                f"Available fetchers: {self.fetchers.keys()}"
            )
            return
        del self.fetchers[proc_id]

    @endpoint
    async def flush(self, global_step: int) -> None:
        """
        Triggers parallel flush/reset on all registered fetchers. Per-rank MetricCollectors
        log to local backends and return states if needed for cross-rank reduction.

        Args:
            global_step (int): step for logging.
        """
        if not self.fetchers:
            return

        config = self.config
        if config is None:
            logger.warning(
                "Cannot flush collected metrics. GlobalLoggingActor.flush() called before init_backends()."
                " No backends will be flushed. Please call in your main file:\n"
                "`mlogger = await get_or_create_metric_logger(process_name='Controller')`\n"
                "`await mlogger.init_backends.call_one(logging_config)`\n"
            )
            return

        # Check if need to do reduce and retrieve states from fetchers
        requires_reduce = any(
            backend_config["logging_mode"] == LoggingMode.GLOBAL_REDUCE
            for backend_config in config.values()
        )

        logger.debug(
            f"Global flush for global step {global_step}: {len(self.fetchers)} fetchers"
        )

        # Broadcast flush to all fetchers
        results = await asyncio.gather(
            *[
                f.flush.call(global_step, return_state=requires_reduce)
                for f in self.fetchers.values()
            ],
            return_exceptions=True,
        )

        if requires_reduce:

            def extract_values_from_valuemesh(results) -> list[dict[str, Any]]:
                all_local_states = []
                for result in results:
                    if isinstance(result, BaseException):
                        logger.warning(f"Flush failed on a fetcher: {result}")
                        continue

                    # result is a generator that outputs a pair [{'gpus': i/N}, {metric_key1: metric_state1, ...}}]
                    for gpu_info, local_metric_state in result.items():
                        if isinstance(local_metric_state, dict):
                            all_local_states.append(local_metric_state)
                        else:
                            logger.warning(
                                f"Unexpected result from fetcher. {gpu_info=}, {local_metric_state=}"
                            )
                return all_local_states

            all_local_states = extract_values_from_valuemesh(results)

            if not all_local_states:
                logger.warning(f"No states to reduce for global_step {global_step}")
                return

            # Reduce metrics from states
            reduced_metrics = reduce_metrics_states(all_local_states)

            # Log to global backends
            for backend_name, backend in self.global_logger_backends.items():
                await backend.log_batch(reduced_metrics, global_step)

    @endpoint
    def has_fetcher(self, proc_id: str) -> bool:
        """Check if a fetcher is registered with the given proc_id."""
        return proc_id in self.fetchers

    @endpoint
    def get_fetcher_count(self) -> int:
        return len(self.fetchers)

    @endpoint
    async def shutdown(self) -> None:
        if self.fetchers:
            try:
                tasks = [fetcher.shutdown.call() for fetcher in self.fetchers.values()]
                await asyncio.wait_for(
                    asyncio.gather(*tasks, return_exceptions=True), timeout=2.0
                )
            except asyncio.TimeoutError:
                logger.warning(
                    "Metric logging fetcher shutdown timed out likely due to the child process being terminated before the parent."
                )

        # Finish global logger_backends
        for logger_backend_name, logger_backend in self.global_logger_backends.items():
            await logger_backend.finish()<|MERGE_RESOLUTION|>--- conflicted
+++ resolved
@@ -64,15 +64,9 @@
         mlogger = await get_or_create_metric_logger(process_name="Controller")
 
         # Initialize logging backends
-<<<<<<< HEAD
         await mlogger.init_backends({
             "console": {"logging_mode": "global_reduce"},
             "wandb": {"project": "my_project", "logging_mode": "per_rank_reduce"}
-=======
-        await mlogger.init_backends.call_one({
-            "console": {"reduce_across_ranks": True},
-            "wandb": {"project": "my_project", "reduce_across_ranks": False}
->>>>>>> 2559be68
         })
 
         # Initialize services...
@@ -134,14 +128,8 @@
 
 
 class LocalFetcherActor(Actor):
-<<<<<<< HEAD
-    """Thin per-rank actor used to trigger MetricCollector singleton
-    operations without direct access. It is what GlobalLoggingActor
-    uses to broadcast inits/flushes across ranks.
-=======
     """Actor spawned once per ProcMesh that, when called, runs on every rank in that ProcMesh
     and accesses each rank's local MetricCollector.
->>>>>>> 2559be68
 
     Flow:
     GlobalLoggingActor.method() -> per-procmesh LocalFetcherActor.method() -> per-rank MetricCollector.method() -> logger
@@ -204,32 +192,18 @@
 
 
 class GlobalLoggingActor(Actor):
-<<<<<<< HEAD
-    """Coordinates metric logging across all ranks for every global step.
-=======
     """Coordinates metric logging across all ProcMeshes and their ranks.
->>>>>>> 2559be68
 
     Supports multiple logging backends (e.g., WandB, TensorBoard, etc.),
     with per-rank and/or global reduction logging modes.
 
-<<<<<<< HEAD
     This GlobalLoggingActor should be spawned once in the controller. A LocalFetcherActor
     is automatically spawned per-rank in `forge.controller.provisioner.py` and registered
     with this actor. The LocalFetcherActor is responsible for instantiating
     the per-rank MetricCollector and working as a bridge between GlobalLoggingActor and processes.
 
-    In summary, the flow is:
-    - GlobalLoggingActor.init_backends() -> LocalFetcherActor.init_backends() -> per-rank MetricCollector.init_backends()
-    - GlobalLoggingActor.flush() -> LocalFetcherActor.flush() -> per-rank MetricCollector.flush
-=======
-    If a backend config has flag `reduce_across_ranks=False`, an instance of the backend
-    is initialized per-rank, otherwise it is done once globally.
-
-
     Flow:
     GlobalLoggingActor.method() -> per-procmesh LocalFetcherActor.method() -> per-rank MetricCollector.method() -> logger
->>>>>>> 2559be68
     """
 
     def __init__(self):
@@ -301,9 +275,9 @@
                 {
                     "console": {"logging_mode": "global_reduce"},
                     "wandb": {
+                        "logging_mode": "per_rank_no_reduce",
+                        "per_rank_share_run": True,
                         "project": "my_project",
-                        "logging_mode": "per_rank_no_reduce",
-                        "per_rank_share_run": True
                     }
                 }
 
@@ -312,13 +286,10 @@
         """
         self.config = {}
 
-<<<<<<< HEAD
         # Validate and normalize each backend config
-=======
         if FORGE_DISABLE_METRICS.get_value():
             return
 
->>>>>>> 2559be68
         for backend_name, backend_config in config.items():
             self.config[backend_name] = self._validate_backend_config(
                 backend_name, backend_config
