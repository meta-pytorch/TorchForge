--- conflicted
+++ resolved
@@ -38,14 +38,8 @@
        {proc_mesh: local fetcher} with the global logger, so it knows to broadcast to all ranks.
 
     Args:
-<<<<<<< HEAD
-        proc_mesh: Optional ProcMesh to spawn LocalFetcherActor on, if it hasn't already. If no ProcMesh is given,
-            uses `this_proc()`.
-        process_name: Optional process name (e.g., "TrainActor") for logging. Auto-detected it from context if None.
-=======
         proc_mesh: Optional ProcMesh to spawn LocalFetcherActor on. If None,
             uses `monarch.actor.this_proc()`.
->>>>>>> 49ee2fbf
 
     Returns:
         GlobalLoggingActor: The global logging controller.
@@ -90,13 +84,11 @@
 
     # Determine process context
     proc = proc_mesh if proc_mesh is not None else this_proc()
-<<<<<<< HEAD
+
     # Auto-detect process_name from proc mesh if not provided
     if process_name is None:
         ctx = context()
         process_name = ctx.actor_instance.actor_id.actor_name
-=======
->>>>>>> 49ee2fbf
 
     # Check current state for consistency
     proc_has_local_fetcher = hasattr(proc, "_local_fetcher")
@@ -140,10 +132,7 @@
 
     def __init__(self, global_logger: Union["GlobalLoggingActor", None] = None) -> None:
         self.global_logger = global_logger
-<<<<<<< HEAD
         self.process_name = process_name
-=======
->>>>>>> 49ee2fbf
         _is_initialized = False
 
     @endpoint
