# Copyright (c) Meta Platforms, Inc. and affiliates.
# All rights reserved.
#
# This source code is licensed under the BSD-style license found in the
# LICENSE file in the root directory of this source tree.

import asyncio
import logging
<<<<<<< HEAD
from typing import Any, Dict, Optional
=======
import os
from typing import Any, Union
>>>>>>> 41215d39

from monarch.actor import Actor, endpoint, get_or_spawn_controller, ProcMesh, this_proc

from forge.env import FORGE_DISABLE_METRICS
from forge.observability.metrics import (
    BackendRole,
    get_logger_backend_class,
    LoggerBackend,
    MetricCollector,
    reduce_metrics_states,
)

logger = logging.getLogger(__name__)

_global_logger = None


async def get_or_create_metric_logger(
    proc_mesh: ProcMesh | None = None,
) -> "GlobalLoggingActor":
    """Initializes a LocalFetcherActor in the specified process mesh (or current process if None),
    if not already initialized, registers it with the GlobalLoggingActor and returns the
    GlobalLoggingActor instance.

    There are primarily two ways to use this function:
    1. In the main process, call `get_or_create_metric_logger()` to get the global logger.
    2. In service processes, call `get_or_create_metric_logger(proc_mesh)` to register the
       local fetcher with the global logger.

    Args:
        proc_mesh: Optional ProcMesh to spawn LocalFetcherActor on. If None,
            uses `monarch.actor.this_proc()`.

    Returns:
        GlobalLoggingActor: The global logging controller.

    Raises:
        ValueError: If the logging state is inconsistent, i.e. the fetcher is already
            registered, but only in the process or the global logger.

    Example:
        from forge.observability.metric_actors import get_or_create_metric_logger
        from forge.observability.metrics import record_metric

        # Main process setup
        mlogger = await get_or_create_metric_logger()

        # Initialize logging backends
        await mlogger.init_backends({
            "console": {"reduce_across_ranks": True},
            "wandb": {"project": "my_project", "reduce_across_ranks": False}
        })

        # Initialize services...
        policy = await Policy.as_service(...)

        # Training loop
        for step in range(max_steps):
            record_metric("loss", 1.2, step, reduction_type=Reduce.MEAN)
            # ... training code with record_metric() calls ...
            await mlogger.flush(step)  # Log metrics for this step

        # Shutdown
        await mlogger.shutdown()
    """
    # Get or create the singleton global logger
    global _global_logger
    if _global_logger is None:
        _global_logger = await get_or_spawn_controller(
            "global_logger", GlobalLoggingActor
        )
    global_logger = _global_logger

    # Determine process context
    proc = proc_mesh if proc_mesh is not None else this_proc()

    # Check current state for consistency
    proc_has_local_fetcher = hasattr(proc, "_local_fetcher")
    global_logger_has_local_fetcher = await global_logger.has_fetcher.call_one(proc)

    # Consistency check: both should be in sync
    if proc_has_local_fetcher != global_logger_has_local_fetcher:
        raise ValueError(
            f"Inconsistent logging state for proc {proc}: "
            f"proc has _local_fetcher={proc_has_local_fetcher}, "
            f"but global_logger has registration={global_logger_has_local_fetcher}. "
            f"This indicates a bug in logging setup/teardown. "
            f"Both should be True (already setup) or both False (needs setup)."
        )

    # Setup local_fetcher_actor if needed (unless disabled by environment flag)
    if not proc_has_local_fetcher and not FORGE_DISABLE_METRICS.get_value():
        local_fetcher_actor = proc.spawn(
            "local_fetcher_actor", LocalFetcherActor, global_logger
        )
        await global_logger.register_fetcher.call_one(local_fetcher_actor, proc)
        proc._local_fetcher = local_fetcher_actor  # pyre-ignore

    return global_logger


class LocalFetcherActor(Actor):
    """Thin per-process actor used to trigger MetricCollector singleton
    operations without direct access. It is what GlobalLoggingActor
    uses to broadcast inits/flushes across ranks.

    GlobalLoggingActor -> per-rank LocalFetcherActor -> per-rank MetricCollector
    """

    def __init__(self, global_logger: Union["GlobalLoggingActor", None] = None) -> None:
        self.global_logger = global_logger
        _is_initialized = False

    @endpoint
    async def flush(
        self, global_step: int, return_state: bool = False
    ) -> dict[str, dict[str, Any]]:
        """Log to local logger backends (if any), reset accumulators and return metric states dict if return_state=True.
        This should only ever be called by the global logger.

        Args:
            global_step (int): step used by backends to align all metrics on the same x-axis
            return_state (bool): Used by GlobalLoggingActor for reduction across all ranks.
                If False, returns empty dict, else returns the state of all metrics collected.
        Returns:
            dict[str, dict[str, Any]]: Dict of {metric_key: metric_state},
                e.g., {"loss": {"reduction_type": "mean", "sum": 1.2, "count": 3}}.
        """
        collector = MetricCollector()
        result = await collector.flush(global_step, return_state=return_state)
        return result

    @endpoint
    async def init_backends(
        self,
        metadata_per_primary_backend: dict[str, dict[str, Any]],
        config: dict[str, Any],
    ) -> None:
        """Init local (per-rank) logger backends and MetricCollector."""
        collector = MetricCollector()
        await collector.init_backends(metadata_per_primary_backend, config)

    @endpoint
    async def shutdown(self) -> None:
        collector = MetricCollector()
        await collector.shutdown()


class GlobalLoggingActor(Actor):
    """Coordinates metric logging across all ranks for every training step.

    Supports multiple logging backends (e.g., WandB, TensorBoard, etc.),
    for per-rank and/or global reduction logging modes.

    If a backend config has flag `reduce_across_ranks=False`, an instance of the backend
    is initialized per-rank, otherwise it is done once globally.

    This GlobalLoggingActor should be spawned once in the controller. A LocalFetcherActor
    is automatically spawned per-rank in `forge.controller.provisioner.py` and registered
    with this actor. The LocalFetcherActor is responsible for instantiating
    the per-rank MetricCollector.

    In summary, the flow is:
    - GlobalLoggingActor init_backends() -> LocalFetcherActor init_backends() -> per-rank MetricCollector
    - GlobalLoggingActor flush() -> LocalFetcherActor flush() -> per-rank MetricCollector flush
    """

    def __init__(self):
        self.fetchers: dict[str, LocalFetcherActor] = {}
        self.config: dict[str, Any] | None = None
        self.global_logger_backends: dict[str, LoggerBackend] = {}
        self.metadata_per_primary_backend: dict[str, dict[str, Any]] = {}

    @endpoint
    async def init_backends(self, config: dict[str, Any]) -> None:
        """
        Sets config in global actor, so other actors can get it, then eagerly initializes backend and MetricCollectors
        in all registered fetchers.

        A backend is always initialized in the controller (primary backend) and can be used as a logger or as a source
        for metadata to be shared with per-rank backends, e.g. shared run IDs for wandb.

        The backend instantiation is controlled by the backend config flag `reduce_across_ranks`: if False,
        a per-rank backend is initialized, i.e. if there are 2 ranks, each will have its own backend,
        and will log independently, i.e. each rank will have its own run in wandb.

        Else, if True, the GlobalLoggingActor will fetch all local metrics collectors to get their states
        and reduce them to a single value, which will be logged by the primary backend in this controller.

        Args:
            config (dict[str, Any]): Config for metric logging where keys are backend names,
                e.g. {"console": {"reduce_across_ranks": True}, "wandb": {"reduce_across_ranks": False}}
        """
        self.config = config

        for backend_name, backend_config in config.items():
            backend = get_logger_backend_class(backend_name)(backend_config)
            await backend.init(role=BackendRole.GLOBAL)

            # Extract metadata from primary logger to be shared with secondary loggers
            # and store it
            reduce_across_ranks = backend_config.get("reduce_across_ranks", True)
            if not reduce_across_ranks:
                primary_backend_metadata = (
                    backend.get_metadata_for_secondary_ranks() or {}
                )
                self.metadata_per_primary_backend[
                    backend_name
                ] = primary_backend_metadata

            # Store global logger backends
            if reduce_across_ranks:
                self.global_logger_backends[backend_name] = backend

        # Eager init collectors on all registered fetchers in parallel, passing primary states and config
        if self.fetchers:
            tasks = [
                fetcher.init_backends.call(
                    self.metadata_per_primary_backend, self.config
                )
                for fetcher in self.fetchers.values()
            ]
            await asyncio.gather(*tasks, return_exceptions=True)

    @endpoint
    async def register_fetcher(
        self, fetcher: LocalFetcherActor, name: str | ProcMesh
    ) -> None:
        """Registers a fetcher with the global actor. Each key represents a process mesh.
        If there are 2 processes, each with 2 replicas with N gpus, we would
        have 4 keys, i.e. 2 proces meshes, each with 2 replicas."""
        self.fetchers[name] = fetcher  # pyre-ignore

        # Self-init for respawned actors
        if self.config:
            logger.debug(f"Initializing new LocalFetcherActor {name}")
            await fetcher.init_backends.call(
                self.metadata_per_primary_backend, self.config
            )

    @endpoint
    async def deregister_fetcher(self, name: str | ProcMesh) -> None:
        if name not in self.fetchers:
            logger.warning(
                f"Fetcher {name} not registered in GlobalLoggingActor. Cannot deregister."
                f"Available fetchers: {self.fetchers.keys()}"
            )
            return
        del self.fetchers[name]

    @endpoint
    async def flush(self, global_step: int) -> None:
        """
        Triggers parallel flush/reset on all registered fetchers. Per-rank MetricCollectors
        log to local backends and return states if needed for cross-rank reduction.

        Args:
            global_step (int): step for logging.
        """
        if not self.fetchers:
            return

        config = self.config
        if config is None:
            logger.warning(
                "GlobalLoggingActor flush() called before init_backends(). "
                "No backends will be flushed."
            )
            return
        # if reduce_across_ranks=True, we need to reduce the states from all ranks
        # and log with the primary backend
        requires_reduce = any(
            backend_config.get("reduce_across_ranks", True)
            for backend_config in config.values()
        )

        logger.debug(
            f"Global flush for global_step {global_step}: {len(self.fetchers)} fetchers"
        )

        # Broadcast flush to all fetchers
        results = await asyncio.gather(
            *[
                f.flush.call(global_step, return_state=requires_reduce)
                for f in self.fetchers.values()
            ],
            return_exceptions=True,
        )

        if requires_reduce:
            # Handle exceptions and extract values from ValueMesh results
            all_local_states = []
            for result in results:
                if isinstance(result, BaseException):
                    logger.warning(f"Flush failed on a fetcher: {result}")
                    continue

                # result is a generator that outputs a pair [{'gpus': i/N}, {metric_key1: metric_state1, ...}}]
                for gpu_info, local_metric_state in result.items():
                    if isinstance(local_metric_state, dict):
                        all_local_states.append(local_metric_state)
                    else:
                        logger.warning(
                            f"Unexpected result from fetcher. {gpu_info=}, {local_metric_state=}"
                        )

            if not all_local_states:
                logger.warning(f"No states to reduce for global_step {global_step}")
                return

            # Reduce metrics from states
            reduced_metrics = reduce_metrics_states(all_local_states)

            # Log to each global logger_backend
            for (
                logger_backend_name,
                logger_backend,
            ) in self.global_logger_backends.items():
                await logger_backend.log(reduced_metrics, global_step)

    @endpoint
    def has_fetcher(self, name: str | ProcMesh) -> bool:
        """Check if a fetcher is registered with the given name."""
        return name in self.fetchers

    @endpoint
    def get_fetcher_count(self) -> int:
        return len(self.fetchers)

    @endpoint
    async def shutdown(self) -> None:
        # Finish per-rank logger_backends via fetchers
        if self.fetchers:
            tasks = [fetcher.shutdown.call() for fetcher in self.fetchers.values()]
            await asyncio.gather(*tasks, return_exceptions=True)
        # Finish global logger_backends
        for logger_backend_name, logger_backend in self.global_logger_backends.items():
            await logger_backend.finish()<|MERGE_RESOLUTION|>--- conflicted
+++ resolved
@@ -6,12 +6,7 @@
 
 import asyncio
 import logging
-<<<<<<< HEAD
-from typing import Any, Dict, Optional
-=======
-import os
-from typing import Any, Union
->>>>>>> 41215d39
+from typing import Any
 
 from monarch.actor import Actor, endpoint, get_or_spawn_controller, ProcMesh, this_proc
 
@@ -137,7 +132,7 @@
             return_state (bool): Used by GlobalLoggingActor for reduction across all ranks.
                 If False, returns empty dict, else returns the state of all metrics collected.
         Returns:
-            dict[str, dict[str, Any]]: Dict of {metric_key: metric_state},
+            dict[str, dict[str, Any]]: of {metric_key: metric_state},
                 e.g., {"loss": {"reduction_type": "mean", "sum": 1.2, "count": 3}}.
         """
         collector = MetricCollector()
