--- conflicted
+++ resolved
@@ -12,11 +12,6 @@
 from .metrics import (
     BackendRole,
     ConsoleBackend,
-<<<<<<< HEAD
-=======
-    get_actor_name_with_rank,
->>>>>>> 63e5beb7
-    get_logger_backend_class,
     LoggerBackend,
     MaxAccumulator,
     MeanAccumulator,
