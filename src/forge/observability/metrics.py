--- conflicted
+++ resolved
@@ -108,11 +108,11 @@
     states is more precise than merging locally reduced metrics.
 
     Args:
-        states (list[dict[str, dict[str, Any]]]): List of state of one or more metrics,
+        states (list[dict[str, dict[str, Any]]]): list of state of one or more metrics,
             normally retrieved using `forge.observability.metrics.MetricAccumulator.get_state()`.
 
     Returns:
-        list[Metric]: List of reduced metrics
+        list[Metric]: list of reduced metrics
 
     Example:
         states = [
@@ -399,15 +399,10 @@
 
     async def init_backends(
         self,
-<<<<<<< HEAD
-        metadata_per_primary_backend: Optional[Dict[str, Dict[str, Any]]],
-        config: Dict[str, Any],
+        metadata_per_primary_backend: dict[str, dict[str, Any]] | None,
+        config: dict[str, Any],
         global_step: int = 0,
         process_name: str | None = None,
-=======
-        metadata_per_primary_backend: dict[str, dict[str, Any]] | None,
-        config: dict[str, Any],
->>>>>>> 471b88ae
     ) -> None:
         """A logger is represented by a backend, i.e. wandb backend. If reduce_across_ranks=False,
         the backend is instantiated per-rank, in the MetricCollector, otherwise it is only instantiated
@@ -416,13 +411,9 @@
         Args:
             metadata_per_primary_backend (dict[str, dict[str, Any]] | None): Metadata from primary
                 logger backend, e.g., {"wandb": {"run_id": "abc123"}}.
-<<<<<<< HEAD
-            config (Dict[str, Any]): Logger backend configuration, e.g. {"wandb": {"project": "my_project"}}.
+            config (dict[str, Any]): Logger backend configuration, e.g. {"wandb": {"project": "my_project"}}.
             global_step (int, default 0): Initial step for metrics.
             process_name (str | None): The meaningful process name for logging.
-=======
-            config (dict[str, Any]): Logger backend configuration, e.g. {"wandb": {"project": "my_project"}}.
->>>>>>> 471b88ae
         """
         if self._is_initialized:
             logger.debug(
@@ -503,7 +494,7 @@
             return_state (bool): Used by GlobalLoggingActor for reduction across all ranks.
                 If False, returns empty dict, else returns the state of all metrics collected.
         Returns:
-            dict[str, dict[str, dict[str, Any]]]: Dict of {metric_key: metric_state},
+            dict[str, dict[str, dict[str, Any]]]: dict of {metric_key: metric_state},
                 e.g., {"loss": {"reduction_type": "mean", "sum": 1.2, "count": 3}}.
         """
         if not self._is_initialized:
@@ -568,12 +559,8 @@
     async def init(
         self,
         role: BackendRole,
-<<<<<<< HEAD
-        primary_logger_metadata: Optional[Dict[str, Any]] = None,
-        process_name: Optional[str] = None,
-=======
         primary_logger_metadata: dict[str, Any] | None = None,
->>>>>>> 471b88ae
+        process_name: str | None = None,
     ) -> None:
         """
         Initializes backend, e.g. wandb.run.init().
@@ -595,7 +582,7 @@
         Log a batch of metrics to the backend.
 
         Args:
-            metrics: List of Metric objects to log.
+            metrics: list of Metric objects to log.
             global_step: Step number for x-axis alignment across metrics.
         """
         pass
@@ -617,12 +604,8 @@
     async def init(
         self,
         role: BackendRole,
-<<<<<<< HEAD
-        primary_logger_metadata: Optional[Dict[str, Any]] = None,
-        process_name: Optional[str] = None,
-=======
         primary_logger_metadata: dict[str, Any] | None = None,
->>>>>>> 471b88ae
+        process_name: str | None = None,
     ) -> None:
         self.prefix = get_actor_name_with_rank(actor_name=process_name)
 
@@ -671,12 +654,8 @@
     async def init(
         self,
         role: BackendRole,
-<<<<<<< HEAD
-        primary_logger_metadata: Optional[Dict[str, Any]] = None,
-        process_name: Optional[str] = None,
-=======
         primary_logger_metadata: dict[str, Any] | None = None,
->>>>>>> 471b88ae
+        process_name: str | None = None,
     ) -> None:
 
         if primary_logger_metadata is None:
