--- conflicted
+++ resolved
@@ -40,24 +40,12 @@
 from vllm.v1.structured_output import StructuredOutputManager
 from vllm.worker.worker_base import WorkerWrapperBase
 
-<<<<<<< HEAD
-from forge.controller import ForgeActor, get_proc_mesh, stop_proc_mesh
-=======
-from forge.actors._torchstore_utils import (
-    extract_param_name,
-    get_dcp_whole_state_dict_key,
-    get_param_key,
-    get_param_prefix,
-    load_tensor_from_dcp,
-)
-
 from forge.controller import (
     ForgeActor,
     get_proc_mesh,
     host_mesh_from_proc,
     stop_proc_mesh,
 )
->>>>>>> aa59857e
 from forge.data_models.completion import Completion
 from forge.data_models.prompt import to_prompt
 from forge.env import TORCHSTORE_USE_RDMA
