# Copyright (c) Meta Platforms, Inc. and affiliates.
# All rights reserved.
#
# This source code is licensed under the BSD-style license found in the
# LICENSE file in the root directory of this source tree.

from __future__ import annotations

import asyncio
import logging
import os
import sys
from collections.abc import Mapping
from copy import copy
from dataclasses import dataclass, field

import torch
import torchstore as ts
from monarch.actor import current_rank, endpoint, ProcMesh
from vllm.config import VllmConfig

from vllm.engine.arg_utils import EngineArgs
from vllm.entrypoints.utils import _validate_truncation_size
from vllm.executor.multiproc_worker_utils import set_multiprocessing_worker_envs
from vllm.lora.request import LoRARequest
from vllm.outputs import CompletionOutput, RequestOutput
from vllm.sampling_params import RequestOutputKind, SamplingParams
from vllm.transformers_utils.tokenizer_group import init_tokenizer_from_configs
from vllm.usage.usage_lib import UsageContext
from vllm.utils import get_distributed_init_method
from vllm.v1.core.kv_cache_utils import get_kv_cache_config
from vllm.v1.core.sched.output import SchedulerOutput
from vllm.v1.core.sched.scheduler import Scheduler
from vllm.v1.engine import EngineCoreOutputs, EngineCoreRequest
from vllm.v1.engine.output_processor import OutputProcessor
from vllm.v1.engine.parallel_sampling import ParentRequest
from vllm.v1.engine.processor import Processor
from vllm.v1.kv_cache_interface import KVCacheConfig
from vllm.v1.outputs import ModelRunnerOutput
from vllm.v1.request import Request
from vllm.v1.structured_output import StructuredOutputManager
from vllm.worker.worker_base import WorkerWrapperBase

from forge.actors._torchstore_utils import (
    extract_param_name,
    get_dcp_whole_state_dict_key,
    get_param_key,
    get_param_prefix,
    load_tensor_from_dcp,
)

from forge.controller import ForgeActor, get_proc_mesh, stop_proc_mesh
from forge.data_models.completion import Completion
from forge.data_models.prompt import to_prompt
from forge.env import TORCHSTORE_USE_RDMA
from forge.interfaces import Policy as PolicyInterface
from forge.observability.metrics import record_metric, Reduce
from forge.observability.perf_tracker import Tracer
from forge.types import ProcessConfig

logger = logging.getLogger(__name__)
logger.setLevel(logging.INFO)


@dataclass
class Policy(PolicyInterface):
    """Instance of a vLLM-based Policy.

    This class manually recreates a vLLM engine that mirrors the design of AsyncLLMEngine in v1. The
    main difference is that all communications are controlled here via Monarch's proc meshes.

    Args:
        engine_args (EngineArgs): The engine arguments to use for the vLLM engine.
        sampling_params (SamplingParams): The sampling parameters to use for the vLLM engine.
        available_devices (str): The available devices to use for the vLLM engine.
        use_dcp (bool): Whether to use DCP for NFS-based weight sync.

    Example:

    >>> policy = await Policy.options(procs=1, num_replicas=1, with_gpus=True).as_service(
    ...     engine_args=EngineArgs(...),
    ...     sampling_params=SamplingParams(...),
    ...     )
    >>> await policy.generate("Tell me a joke")
    Completion(prompt="Tell me a joke", text="A: Why did the chicken cross the road? B: To get to the other side.",
    token_ids=[...], logprobs=[...])
    >>> await policy.shutdown()
    """

    engine_args: EngineArgs | Mapping = field(default_factory=EngineArgs)
    sampling_params: SamplingParams | Mapping = field(default_factory=SamplingParams)
    available_devices: str | None = None
    use_dcp: bool = (
        TORCHSTORE_USE_RDMA.get_value() == 0
    )  # torchstore currently only accepts 0 or 1
    # Remaining variables are initialized in self.setup()
    lora_request: LoRARequest | None = None
    tokenization_kwargs: dict = field(default_factory=dict)
    policy_worker: PolicyWorker | None = None

    def __post_init__(self):
        super().__init__()
        self._run_task: asyncio.Task | None = None
        self._policy_proc: ProcMesh | None = None
        self._worker_procs: ProcMesh | None = None
        self.running = False
        self.policy_version: int = 0

        if isinstance(self.engine_args, Mapping):
            self.engine_args = EngineArgs(**self.engine_args)
        self.engine_args._is_v1_supported_oracle = lambda *_: True

        if isinstance(self.sampling_params, Mapping):
            self.sampling_params = SamplingParams.from_optional(**self.sampling_params)
            self.sampling_params.output_kind = RequestOutputKind.FINAL_ONLY

    @classmethod
    async def launch(  # pyright: ignore[reportIncompatibleMethodOverride]
        cls: type["Policy"],
        *,
        engine_args: EngineArgs | Mapping = EngineArgs(),
        sampling_params: SamplingParams | Mapping = SamplingParams(),
        available_devices: str | None = None,
        use_dcp: bool = (
            TORCHSTORE_USE_RDMA.get_value() == 0
        ),  # torchstore currently only accepts 0 or 1
        **kwargs,
    ) -> "Policy":
        """Launch the policy with its workers.

        We overwrite the default Service launch method in order to setup Actors (PolicyWorker) within this "coordinating" Actor.
        We first create a proc_mesh for the workers, then a proc_mesh for the policy, and then we spawn the workers
        and the policy in setup.

        The args here generally should match those in the `__init__` method of the Policy class.
        """
        # Note: get_proc_mesh will set MASTER_ADDR, MASTER_PORT and CUDA_VISIBLE_DEVICES
        process_config: ProcessConfig = ProcessConfig(
            procs=cls.procs,
            hosts=cls.hosts,
            with_gpus=cls.with_gpus,
            mesh_name=cls.mesh_name,
        )
        worker_procs = await get_proc_mesh(process_config=process_config)

        # TODO - issues/144 we will want to ensure colocation with workers
        # We're currently locating the Policy on the local host proc mesh
        # vLLM initialization without setting env variables at proc_mesh creation
        # level leads to issues.
        # Once we can create multiple proc meshes on a host mesh, we can ensure
        # host colocation
        policy_proc_config = copy(process_config)
        policy_proc_config.procs = 1
        policy_proc_config.hosts = None
        policy_proc_config.with_gpus = False
        policy_proc = await get_proc_mesh(process_config=policy_proc_config)

        if isinstance(engine_args, Mapping):
            engine_args = EngineArgs(**engine_args)
            engine_args._is_v1_supported_oracle = lambda *_: True  # Always default on
            logger.debug(f"Resolved engine args: {engine_args}")

        vllm_config = engine_args.create_engine_config(UsageContext.LLM_CLASS)
        workers = worker_procs.spawn(
            "vllm_worker", PolicyWorker, vllm_config=vllm_config, use_dcp=use_dcp
        )

        if isinstance(sampling_params, Mapping):
            sampling_params = SamplingParams.from_optional(**sampling_params)
            sampling_params.output_kind = RequestOutputKind.FINAL_ONLY
            logger.debug(f"Resolved sampling params: {sampling_params}")

        # TODO - expand support so name can stick within kwargs
        actor_name = kwargs.pop("name", cls.__name__)
        policy = policy_proc.spawn(
            actor_name,
            cls,
            engine_args=engine_args,
            sampling_params=sampling_params,
            available_devices=available_devices,
            policy_worker=workers,
            **kwargs,
        )
        policy._policy_proc = policy_proc
        policy._worker_procs = worker_procs
        await policy.setup.call()
        return policy

    @endpoint
    async def setup(self):
        """Mirrors the __init__ of vLLM's LLMEngine."""
        if self.policy_worker is None:
            raise RuntimeError(
                "Policy worker should not be None. Usually it would be attached to Policy in the ``launch`` method."
            )
        await self.policy_worker.setup.call()

        self.request_id = 0
        self.requests: dict[str, tuple[ParentRequest | None, asyncio.Future]] = {}

        # TODO: Investigate whether this can be combined with `policy.running`
        self.accepting_requests = True

        self.request_lock = asyncio.Condition()  # Guard for accepting_requests
        self.update_lock = asyncio.Condition()  # Guard for updating requests

        vllm_config: VllmConfig = self.engine_args.create_engine_config(
            UsageContext.LLM_CLASS
        )
        self.max_model_len = vllm_config.model_config.max_model_len

        # Setup processors
        # TODO: move all processing to the Environment
        # TODO: add support for `log_stats` and `mm_registry`
        tokenizer = init_tokenizer_from_configs(
            model_config=vllm_config.model_config,
            scheduler_config=vllm_config.scheduler_config,
            lora_config=vllm_config.lora_config,
        )
        self.processor = Processor(
            vllm_config=vllm_config, tokenizer=tokenizer, mm_registry=None
        )
        self.output_processor = OutputProcessor(tokenizer, log_stats=None)

        # Configure KV caches
        kv_cache_configs = await self.policy_worker.setup_kv_cache.call()
        _, kv_cache_config = next(kv_cache_configs.items())
        vllm_config.cache_config.num_gpu_blocks = kv_cache_config.num_blocks
        vllm_config.cache_config.num_cpu_blocks = 0

        # Setup scheduler
        # TODO: Add support for `log_stats`
        structured_output_manager = StructuredOutputManager(vllm_config)
        self.scheduler = Scheduler(
            vllm_config=vllm_config,
            kv_cache_config=kv_cache_config,
            structured_output_manager=structured_output_manager,
            include_finished_set=False,
            log_stats=None,
        )
        self._start_processing()

    def _start_processing(self):
        if self._run_task is None or self._run_task.done():
            self._run_task = asyncio.create_task(self.run())

    @endpoint
    async def generate(self, prompt: str, *, priority: int = 0) -> list[Completion]:
        """Generate a response for the given prompt

        Args:
            prompt (str): The prompt to generate a response for.
            priority (int, optional): The priority of the request. Defaults to 0.

        Returns:
            list[Completion]: n completions from vLLM based on your prompt.
        """
        t = Tracer("policy_perf/generate", timer="gpu")
        t.start()
        record_metric("policy/generate/count_requests", 1, Reduce.SUM)

        self.request_id += 1 % sys.maxsize
        request_id = str(self.request_id)

        tokenization_kwargs = self.tokenization_kwargs or {}
        # TODO: add truncation support https://github.com/vllm-project/vllm/issues/4507
        truncate_prompt_tokens = self.sampling_params.truncate_prompt_tokens
        _validate_truncation_size(
            self.max_model_len,
            truncate_prompt_tokens,
            tokenization_kwargs,
        )
        prompt_str, request = self.processor.process_inputs(
            request_id=request_id,
            prompt={"prompt": prompt},
            params=self.sampling_params,
            arrival_time=None,
            lora_request=self.lora_request,
            tokenization_kwargs=tokenization_kwargs,
            trace_headers=None,
            priority=priority,
            data_parallel_rank=None,  # We do not support DP
        )
        t.step("process_inputs")

        # Wait until we're accepting requests (releases lock while waiting)
        # If accepting_requests is True, continue immediately (holding the lock)
        # If False, release lock, wait for notification, re-acquire and recheck
        async with self.request_lock:
            await self.request_lock.wait_for(lambda: self.accepting_requests)

            # Explicitly keeping the redundant logic to make it easier to pick up vLLM changes
            if (num_samples := self.sampling_params.n) == 1:
                self.output_processor.add_request(request, prompt_str, None, 0)
                request, _ = self._preprocess_add_request(request)
                request_fut = asyncio.Future()
                self.requests[request_id] = (None, request_fut)
                self.scheduler.add_request(request)
            else:
                parent_req = ParentRequest(request_id, self.sampling_params)
                for idx in range(num_samples):
                    # Note: `get_child_info` mutates ParentRequest to track the
                    # generated child request
                    child_request_id, params = parent_req.get_child_info(idx)
                    child_request = request if idx == num_samples - 1 else copy(request)
                    child_request.request_id = child_request_id
                    child_request.sampling_params = params
                    self.output_processor.add_request(
                        child_request, prompt_str, parent_req, idx
                    )
                    child_request, _ = self._preprocess_add_request(child_request)
                    self.scheduler.add_request(child_request)
                request_fut = asyncio.Future()
                self.requests[request_id] = (parent_req, request_fut)

        completions = await request_fut
        t.step("generate")

        # Log some metrics
        record_metric(
            "policy/generate/count_sequences_completed",
            len(completions),
            Reduce.SUM,
        )

        for completion in completions:
            num_generated_tokens = len(completion.token_ids)
            record_metric(
                "policy/generate/sum_tokens_generated",
                num_generated_tokens,
                Reduce.SUM,
            )

            record_metric(
                "policy/generate/avg_tokens_generated",
                num_generated_tokens,
                Reduce.MEAN,
            )
        t.stop()
        return completions

    def _preprocess_add_request(
        self, request: EngineCoreRequest
    ) -> tuple[Request, int]:
        """(forge/issues/332) Will require attention when we bump vllm versions
<<<<<<< HEAD
        https://github.com/vllm-project/vllm/blob/0e3bb543f064eb416bca4f6f3013efa3830b12f7/vllm/v1/engine/core.py#L419
        """
=======
        https://github.com/vllm-project/vllm/blob/0e3bb543f064eb416bca4f6f3013efa3830b12f7/vllm/v1/engine/core.py#L419"""
>>>>>>> 399b20dd
        if request.mm_hashes is not None:
            raise NotImplementedError("Support for mm_hash is not implemented yet.")
        req = Request.from_engine_core_request(request)
        if req.use_structured_output:
            self.scheduler.structured_output_manager.grammar_init(request)
        return req, 0

    async def run(self) -> None:
        """Schedule, execute, and make output.
        https://github.com/vllm-project/vllm/blob/0e3bb543f064eb416bca4f6f3013efa3830b12f7/vllm/v1/engine/core.py#L276
        """
        # TODO: move postprocessing out of loop to not block
        self.running = True
        while self.running:
            scheduler_output = self.scheduler.schedule()
            worker_outputs = await self.policy_worker.execute_model.call(
                scheduler_output
            )

            # The results of `execute_model` are gathered on the driver rank (rank 0)
            _, worker_output = next(worker_outputs.items())
            outputs = self.scheduler.update_from_output(scheduler_output, worker_output)
            outputs = outputs.get(0) or EngineCoreOutputs()
            await asyncio.sleep(0)  # Release control before processing outputs

            processed_outputs = self.output_processor.process_outputs(
                outputs.outputs,
                engine_core_timestamp=outputs.timestamp,
                iteration_stats=None,  # TODO: add support for `iteration_stats`
            )
            for request_output in processed_outputs.request_outputs:
                if request_output.finished:
                    completions = self._to_completions(request_output)
                    _, fut = self.requests.pop(request_output.request_id)
                    fut.set_result(completions)

            # Notify waiters if queue is drained
            async with self.request_lock:
                if len(self.requests) == 0:
                    self.request_lock.notify_all()

    @endpoint
    async def update_weights(self, policy_version: int) -> None:
        """Update weights on base model from a policy version to be found in a torchstore volume.

        Args:
            policy_version (int): Policy version from which to update. This will correspond to a key in a
                torchstore volume.

        Example:
            >>> trainer.train_step(...)
            >>> version += 1
            >>> await trainer.push_weights()
            >>> policy.update_weights(version)
        """
        # Serialize updates (only one update at a time)
        async with self.update_lock:
            # Grab the lock to stop accepting requests and wait on pending requests
            async with self.request_lock:
                self.accepting_requests = False
                curr_requests = [fut for _, fut in self.requests.values()]
                if curr_requests:
                    # Record pending requests metrics
                    record_metric(
                        "policy_perf/update_weights/avg_pending_requests",
                        len(curr_requests),
                        Reduce.MEAN,
                    )
                    record_metric(
                        "policy_perf/update_weights/max_pending_requests",
                        len(curr_requests),
                        Reduce.MAX,
                    )
                    logger.debug(f"Waiting for {len(curr_requests)} pending requests")

                # Wait until all pending requests have been processed
                # TODO: If generating long sequences, this might be long and will block
                # policy weight updates
                await self.request_lock.wait_for(lambda: len(self.requests) == 0)

            # Record weight update metrics
            record_metric("policy/update_weights/count_weight_updates", 1, Reduce.SUM)

            logger.debug(f"Starting weight update on {self.__class__.__name__}")
            # Call update_weights on every policy_worker
            await self.policy_worker.update_weights.call(policy_version)
            self.policy_version = policy_version

            # After updating the weights, we need to reset the KV cache
            self.scheduler.reset_prefix_cache()

        # Resume accepting requests and wake up any waiting generate() calls
        async with self.request_lock:
            self.accepting_requests = True
            self.request_lock.notify_all()

        logger.info(f"Weight update completed (now v{self.policy_version})")

    @endpoint
    async def _reset_prefix_cache(self):
        self.scheduler.reset_prefix_cache()

    @endpoint
    async def stop(self):
        self.running = False

    def _to_completions(self, request_output: RequestOutput) -> list[Completion]:
        """Convert a vLLM RequestOutput to a list of Completion objects."""
        completions = []
        original_prompt = request_output.prompt
        prompt_token_ids = request_output.prompt_token_ids
        for output in request_output.outputs:
            completions.append(
                Completion(
                    # TODO: the to_prompt encoding will be different from the original.
                    # This is okay for now, since I don't see any direct usage of prompt using completion object.
                    prompt=to_prompt(original_prompt),
                    stop_reason=output.finish_reason,
                    text=output.text,
                    prompt_ids=torch.tensor(prompt_token_ids),
                    token_ids=torch.tensor(output.token_ids),
                    logprobs=self._extract_logprobs(output),
                    generator_version=self.policy_version,
                    metadata={"num_cached_tokens": request_output.num_cached_tokens},
                )
            )
        return completions

    def _extract_logprobs(self, sample: CompletionOutput) -> torch.Tensor | None:
        if sample.logprobs is not None:
            return torch.tensor(
                [
                    top_k_dict[token].logprob
                    for token, top_k_dict in zip(sample.token_ids, sample.logprobs)
                ]
            )
        return None

    @classmethod
    async def shutdown(  # pyright: ignore[reportIncompatibleMethodOverride]
        cls: type["Policy"], actor: "Policy"
    ):
        assert (
            actor._policy_proc is not None
        ), "Tried to shutdown a policy that was not initialized correctly"
        assert (
            actor._worker_procs is not None
        ), "Tried to shutdown a policy that was not initialized correctly"

        # TODO - may want to expand stop to gracefully respond to
        # ongoing requests.
        await actor.stop.call()
        await stop_proc_mesh(actor._worker_procs)
        await stop_proc_mesh(actor._policy_proc)

    @endpoint
    async def _test_save_model_params(self):
        """Save model parameters before weight update, used for tesing purposes only."""
        logger.info("[Policy] save model parameters for testing.")
        await self.policy_worker._test_save_model_params.call()

    @endpoint
    async def _test_validate_model_params(self, validate_fn):
        """Validate updated model params using validate_fn."""
        logger.info("[Policy] start validating model parameters.")
        return await self.policy_worker._test_validate_model_params.call(validate_fn)


@dataclass
class PolicyWorker(ForgeActor):
    """Mirrors a vLLM GPUWorker
    https://github.com/vllm-project/vllm/blob/0e3bb543f064eb416bca4f6f3013efa3830b12f7/vllm/v1/worker/gpu_worker.py

    In general, this class should not be instantiated or called directly. Rather, the Policy controls
    the creation and invocation of all PolicyWorkers.
    """

    vllm_config: VllmConfig
    state_dict_key: str = "model_state_dict"
    # TODO: remove this later since no plumbing exists to change this value.
    # Also, whether to use dcp or not can be inferred from torchstore get() call.
    use_dcp: bool = True

    # used for tesing purposes only
    _test_prev_params = {}

    def __post_init__(self):
        super().__init__()

    @endpoint
    async def setup(self):
        self.rank = current_rank().rank
        os.environ["RANK"] = str(self.rank)
        parallel_config = self.vllm_config.parallel_config
        set_multiprocessing_worker_envs(parallel_config)
        ip, port = os.getenv("MASTER_ADDR"), os.getenv("MASTER_PORT")
        distributed_init_method = get_distributed_init_method(ip, port)
        all_kwargs = [{}] * parallel_config.world_size
        local_rank = self.rank % torch.accelerator.device_count()
        is_driver_worker = self.rank % parallel_config.tensor_parallel_size == 0
        all_kwargs[self.rank] = {
            "vllm_config": self.vllm_config,
            "local_rank": local_rank,
            "rank": self.rank,
            "distributed_init_method": distributed_init_method,
            "is_driver_worker": is_driver_worker,
        }
        self.worker = WorkerWrapperBase(self.vllm_config, self.rank)
        self.worker.init_worker(all_kwargs)
        self.worker.init_device()
        self.worker.load_model()

    @endpoint
    async def setup_kv_cache(self) -> KVCacheConfig:
        """https://github.com/vllm-project/vllm/blob/5c7fe25491825b95936c011a43337c7d4fb7e472/vllm/v1/engine/core.py#L199"""
        kv_cache_spec = self.worker.get_kv_cache_spec()
        if kv_cache_spec is not None:
            available_gpu_memory = self.worker.determine_available_memory()
        else:
            # Attention free models don't need memory for kv cache
            available_gpu_memory = 0

        # Get the kv cache tensor size
        kv_cache_config = get_kv_cache_config(
            self.vllm_config, kv_cache_spec, available_gpu_memory
        )
        # TODO: unify configs across TorchStore
        # unify_kv_cache_configs(kv_cache_configs)
        self.vllm_config.cache_config.num_gpu_blocks = kv_cache_config.num_blocks
        self.vllm_config.cache_config.num_cpu_blocks = 0

        # Initialize kv cache and warmup the execution:
        # from multiproc_executor.py:MultiprocExecutor.initialize_from_config
        kv_cache_configs = [None] * self.vllm_config.parallel_config.world_size
        kv_cache_configs[self.rank] = kv_cache_config
        self.worker.initialize_from_config(kv_cache_configs)
        self.worker.compile_or_warm_up_model()
        self.worker.initialize_cache(kv_cache_config.num_blocks, 0)
        return kv_cache_config

    @endpoint
    async def execute_model(self, schedule: SchedulerOutput) -> ModelRunnerOutput:
        return self.worker.execute_model(schedule)

    @endpoint
    async def update_weights(self, policy_version: int) -> None:
        model = self.worker.model_runner.model
        prefix = get_param_prefix(policy_version)
        matching_keys = await ts.keys(prefix)
        dcp_whole_state_dict_key = get_dcp_whole_state_dict_key(policy_version)
        loaded_weights = set()
        t = Tracer("policy_worker_perf/update_weights", timer="gpu")
        t.start()
        # Entire state dict is stored in a single DCP handle
        if dcp_whole_state_dict_key in matching_keys:
            dcp_handle = await ts.get(dcp_whole_state_dict_key)
            hf_param_names = dcp_handle.param_names
            for name in hf_param_names:
                param = load_tensor_from_dcp(dcp_handle, name)
                loaded = model.load_weights([(name, param)])
                del param
                loaded_weights.update(loaded)
        else:  # Load each parameter from torchstore directly without DCP
            hf_param_names = [extract_param_name(key) for key in matching_keys]
            # We can't pass a generator since vllm load_weights is not async.
            # Instead, we just call load_weights with one parameter at a time.
            for name in hf_param_names:
                param_key = get_param_key(policy_version, name)
                param = await ts.get(param_key)
                loaded = model.load_weights([(name, param)])
                del param
                loaded_weights.update(loaded)
        t.stop()

    @endpoint
    async def _test_save_model_params(self):
        """Save model parameters before weight update, used for tesing purposes only."""
        logger.info("[PolicyWorker] save model parameters for testing.")
        for name, param in self.worker.model_runner.model.named_parameters():
            self._test_prev_params[name] = param.detach().cpu()
        logger.info(
            "[PolicyWorker] finished saving model parameters, len = %d",
            len(self._test_prev_params),
        )

    @endpoint
    async def _test_validate_model_params(self, validate_fn):
        """Validate updated model params using validate_fn."""
        logger.info("[PolicyWorker] start validating model parameters.")
        return validate_fn(
            self._test_prev_params, self.worker.model_runner.model, logger
        )<|MERGE_RESOLUTION|>--- conflicted
+++ resolved
@@ -343,12 +343,8 @@
         self, request: EngineCoreRequest
     ) -> tuple[Request, int]:
         """(forge/issues/332) Will require attention when we bump vllm versions
-<<<<<<< HEAD
         https://github.com/vllm-project/vllm/blob/0e3bb543f064eb416bca4f6f3013efa3830b12f7/vllm/v1/engine/core.py#L419
         """
-=======
-        https://github.com/vllm-project/vllm/blob/0e3bb543f064eb416bca4f6f3013efa3830b12f7/vllm/v1/engine/core.py#L419"""
->>>>>>> 399b20dd
         if request.mm_hashes is not None:
             raise NotImplementedError("Support for mm_hash is not implemented yet.")
         req = Request.from_engine_core_request(request)
