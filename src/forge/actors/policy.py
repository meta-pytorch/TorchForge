# Copyright (c) Meta Platforms, Inc. and affiliates.
# All rights reserved.
#
# This source code is licensed under the BSD-style license found in the
# LICENSE file in the root directory of this source tree.

import asyncio
import logging
import os
import sys
from copy import copy
from dataclasses import asdict, dataclass
from typing import Dict, List

import torch
<<<<<<< HEAD
from monarch.actor import current_rank, endpoint, proc_mesh
=======
from forge.controller import spawn_actors
from forge.controller.service import ServiceConfig
from forge.controller.spawn import spawn_service

from forge.data.sharding import VLLMSharding
from forge.interfaces import Policy as PolicyInterface
from forge.types import ProcessConfig
from monarch.actor import Actor, current_rank, endpoint, proc_mesh
from omegaconf import DictConfig, OmegaConf
>>>>>>> bae98b29
from torchstore import MultiProcessStore
from torchstore._state_dict_utils import DELIM

from vllm.engine.arg_utils import EngineArgs
from vllm.entrypoints.utils import _validate_truncation_size
from vllm.executor.multiproc_worker_utils import set_multiprocessing_worker_envs
from vllm.lora.request import LoRARequest
from vllm.outputs import CompletionOutput
from vllm.sampling_params import GuidedDecodingParams, RequestOutputKind, SamplingParams
from vllm.transformers_utils.tokenizer_group import init_tokenizer_from_configs
from vllm.usage.usage_lib import UsageContext
from vllm.utils import get_distributed_init_method, get_loopback_ip, get_open_port
from vllm.v1.core.kv_cache_utils import get_kv_cache_config
from vllm.v1.core.sched.output import SchedulerOutput
from vllm.v1.core.sched.scheduler import Scheduler
from vllm.v1.engine import EngineCoreOutputs, EngineCoreRequest
from vllm.v1.engine.output_processor import OutputProcessor
from vllm.v1.engine.parallel_sampling import ParentRequest
from vllm.v1.engine.processor import Processor
from vllm.v1.request import Request
from vllm.v1.structured_output import StructuredOutputManager
from vllm.worker.worker_base import WorkerWrapperBase

<<<<<<< HEAD
from forge.controller import ForgeActor
from forge.data.sharding import VLLMSharding

=======
>>>>>>> bae98b29
logger = logging.getLogger(__name__)


@dataclass
<<<<<<< HEAD
class PolicyRouter(ForgeActor):
    # TODO: Add dp support
=======
class SamplingOverrides:
    """
    Overrides for vLLMs sampling params.

    Note: We'll want to tie this closer to or directly use vllm's
            SamplingParams. It is currently used to track a supported
            subset

    Args:
        num_samples: Number of samples to generate.
        guided_decoding: Whether to use guided decoding.
    """

    num_samples: int
    guided_decoding: bool = False


@dataclass
class WorkerConfig:
    """
    Config args used for setting up the policy worker.

    Args:
        model: Model name.
        tensor_parallel_size: Number of tensor parallel workers.
        pipeline_parallel_size: Number of pipeline parallel workers.
        enforce_eager: Whether to enforce eager mode.
        vllm_args: vLLM engine args.
    """

    model: str
    tensor_parallel_size: int = 1
    pipeline_parallel_size: int = 1
    enforce_eager: bool = False
    vllm_args: EngineArgs = None


@dataclass
class PolicyConfig:
    num_workers: int
    worker_params: WorkerConfig
    sampling_params: SamplingOverrides


@dataclass
class Policy(PolicyInterface):
    config: PolicyConfig
    # Gets set up by setup
    policy_worker: Actor = None

>>>>>>> bae98b29
    sampling_params: SamplingParams = None
    lora_request: LoRARequest = None
    tokenization_kwargs: dict = None

    @endpoint
<<<<<<< HEAD
    async def setup(self, policy: ForgeActor):
        self.policy = policy
=======
    async def setup(self):
        # Set up policy_worker
        await self.spawn_workers()

>>>>>>> bae98b29
        self.request_id = 0
        self.requests: Dict[str, Tuple[None | ParentRequest, asyncio.Future]] = {}
        self.vllm_args = await self.policy_worker.get_vllm_args.choose()

        # Setup sampling params
        sampling_overrides = self.config.sampling_params
        overrides = {
            "n": sampling_overrides.num_samples,
            "guided_decoding": (
                GuidedDecodingParams(choice=["Positive", "Negative"])
                if sampling_overrides.guided_decoding
                else None
            ),
        }
        self.sampling_params = get_default_sampling_params(
            self.vllm_args, overrides=overrides
        )

        # Setup processors
        # TODO: move all processing to the Environment
        # TODO: add support for `log_stats` and `mm_registry`
        tokenizer = init_tokenizer_from_configs(
            model_config=self.vllm_args.model_config,
            scheduler_config=self.vllm_args.scheduler_config,
            lora_config=self.vllm_args.lora_config,
        )
        self.processor = Processor(
            vllm_config=self.vllm_args, tokenizer=tokenizer, mm_registry=None
        )
        self.output_processor = OutputProcessor(tokenizer, log_stats=None)

        # Setup scheduler
        # TODO: Add support for `log_stats`
        kv_cache_configs = await self.policy_worker.setup_kv_cache.call()
        kv_cache_config = kv_cache_configs._values[0]
        self.vllm_args.cache_config.num_gpu_blocks = kv_cache_config.num_blocks
        self.vllm_args.cache_config.num_cpu_blocks = 0

        structured_output_manager = StructuredOutputManager(self.vllm_args)
        self.scheduler = Scheduler(
            vllm_config=self.vllm_args,
            kv_cache_config=kv_cache_config,
            structured_output_manager=structured_output_manager,
            include_finished_set=False,
            log_stats=None,
        )

    async def spawn_workers(self):
        self.worker_mesh = await proc_mesh(
            gpus=self.config.num_workers,
            env={
                "MASTER_ADDR": str(get_loopback_ip()),
                "MASTER_PORT": str(get_open_port()),
            },
        )
        self.policy_worker = await self.worker_mesh.spawn(
            "policy_worker", PolicyWorker, **asdict(self.config.worker_params)
        )
        await self.policy_worker.setup.call()

    @endpoint
    async def generate(self, prompt: str, priority: int = 0) -> List[CompletionOutput]:
        self.request_id += 1 % sys.maxsize
        request_id = str(self.request_id)  # implement from a counter

        # Wraps prompt into a dict
        prompt: Dict[str, str] = convert_input(prompt)

        # truncate prmpt
        tokenization_kwargs = self.tokenization_kwargs or {}
        truncate_prompt_tokens = self.sampling_params.truncate_prompt_tokens
        _validate_truncation_size(
            self.vllm_args.model_config.max_model_len,
            truncate_prompt_tokens,
            tokenization_kwargs,
        )

        # process and tokenize prompt
        prompt_str, request = self.processor.process_inputs(
            request_id=request_id,
            prompt=prompt,
            params=self.sampling_params,
            arrival_time=None,
            lora_request=self.lora_request,
            tokenization_kwargs=tokenization_kwargs,
            trace_headers=None,
            priority=priority,
            data_parallel_rank=None,
        )

        # Explicitly keeping the redundant logic to make it easier to pick up
        # vllm changes
        # TODO: Clean up before release
        if (num_samples := self.sampling_params.n) == 1:
            self.output_processor.add_request(request, prompt_str, None, 0)
            request, _ = self.preprocess_add_request(request)

            request_fut = asyncio.Future()
            self.requests[request_id] = (None, request_fut)

            self.scheduler.add_request(request)
        else:
            parent_req = ParentRequest(request_id, self.sampling_params)
            for idx in range(num_samples):
                # Note: `get_child_info` mutates ParentRequest to track the
                # generated child request
                child_request_id, params = parent_req.get_child_info(idx)
                child_request = request if idx == num_samples - 1 else copy(request)
                child_request.request_id = child_request_id
                child_request.sampling_params = params
                self.output_processor.add_request(
                    child_request, prompt_str, parent_req, idx
                )
                child_request, _ = self.preprocess_add_request(child_request)

                self.scheduler.add_request(child_request)
            request_fut = asyncio.Future()
            self.requests[request_id] = (parent_req, request_fut)

        return await request_fut

    # Abstracted to match vllm
    # https://github.com/vllm-project/vllm/blob/0e3bb543f064eb416bca4f6f3013efa3830b12f7/vllm/v1/engine/core.py#L419
    def preprocess_add_request(self, request: EngineCoreRequest) -> tuple[Request, int]:
        if request.mm_hashes is not None:
            raise NotImplementedError("Support for mm_hash is not implemented yet.")
        request: Request = Request.from_engine_core_request(request)
        if request.use_structured_output:
            self.scheduler.structured_output_manager.grammar_init(request)

        return request, 0  # Unused Arg: Current Wave

    @endpoint
    async def run_processing(self):
        # TODO: add support for `iteration_stats`
        # TODO: move postprocessing out of loop to not block
        parallel_config = self.vllm_args.parallel_config
        output_rank = parallel_config.world_size - parallel_config.tensor_parallel_size
        self.running = True
        while self.running:
            scheduler_output = self.scheduler.schedule()
            worker_outputs = await self.policy_worker.execute_model.call(
                scheduler_output
            )
            worker_output = worker_outputs._values[output_rank]
            outputs = self.scheduler.update_from_output(scheduler_output, worker_output)
            outputs = outputs.get(0) or EngineCoreOutputs()
            await asyncio.sleep(0)  # Release control before processing outputs

            processed_outputs = self.output_processor.process_outputs(
                outputs.outputs,
                engine_core_timestamp=outputs.timestamp,
                iteration_stats=None,
            )
            for request_output in processed_outputs.request_outputs:
                if request_output.finished:
                    _, fut = self.requests.pop(request_output.request_id)
                    fut.set_result(request_output.outputs)

    @endpoint
    async def update_weights(self):
        """Update the policy weights."""
        pass

    @endpoint
    async def shutdown(self):
        self.running = False


@dataclass
<<<<<<< HEAD
class Policy(ForgeActor):
=======
class PolicyWorker(Actor):
>>>>>>> bae98b29
    model: str
    tensor_parallel_size: int = 1
    pipeline_parallel_size: int = 1
    enforce_eager: bool = False
    vllm_args: EngineArgs = None
    state_dict_key: str = "model_state_dict"

    def __post_init__(self):
        """Build vLLM Arguments

        vLLM specific TODOS
        - output format
        - check_health
        - _aggregate workers output
        - register_failure_callback

        Testing
        - all LLM generate methods, verify against LLM inputs
        - all executor methods verify no changes
        """
        if self.vllm_args is None:
            # Use default vllm EngineArgs
            self.vllm_args = EngineArgs(
                model=self.model,
                tensor_parallel_size=self.tensor_parallel_size,
                pipeline_parallel_size=self.pipeline_parallel_size,
                enforce_eager=self.enforce_eager,
            )
            # Original method returns False when not run in the main thread
            self.vllm_args._is_v1_supported_oracle = lambda *_: True
        else:
            # Check that provided args match Policy args
            cfg = [
                "model",
                "tensor_parallel_size",
                "pipeline_parallel_size",
                "data_parallel_size",
            ]
            for key in cfg:
                value = getattr(self, key) if key != "data_parallel_size" else 1
                if getattr(self.vllm_args, key) != value:
                    logger.warning(
                        f"{key} args don't match value in EngineArgs, overriding with {value}"
                    )
                    setattr(self.vllm_args, key, value)
        # Build Config
        self.vllm_args = self.vllm_args.create_engine_config(UsageContext.LLM_CLASS)

    @endpoint
    async def setup(self, store: MultiProcessStore = None):
        self.torchstore = store
        # TODO: remove ["gpus"] when monarch implements a flat rank
        self.rank = current_rank()["gpus"]
        self.worker = self.setup_worker()

    @endpoint
    async def execute_model(self, schedule: SchedulerOutput):
        return self.worker.execute_model(schedule)

    async def _load_tensor_parallel_state_dict(self, current_state_dict: dict):
        """
        Load full state dict from torchstore into tensor parallel model with deterministic sharding.
        """

        updated_count = 0
        # setting explictly to llama3 for now as its our only use case
        sharding = VLLMSharding(self.tensor_parallel_size, self.rank)

        for param_name in current_state_dict.keys():
            current_tensor = current_state_dict[param_name]

            # Load the full tensor from torchstore
            # TODO: only get the part of the tensor that is needed
            stored_tensor = await self.torchstore.get(
                f"{self.state_dict_key}{DELIM}{param_name}"
            )
            sharding.load_from_source_to_target(
                param_name,
                stored_tensor,
                current_tensor,
            )

            updated_count += 1

    @endpoint
    async def update(self):
        """Update model weights by reading state dict from torchstore"""

        if self.torchstore is None:
            raise Exception("No torchstore configured, skipping model update")

        logger.debug(
            f"Starting model update from torchstore with key: {self.state_dict_key}"
        )

        model = self.worker.model_runner.model
        current_state_dict = model.state_dict()

        logger.debug(f"Current state dict has {len(current_state_dict)} parameters")

        await self._load_tensor_parallel_state_dict(current_state_dict)

        logger.debug("Successfully updated model weights from torchstore")

    @endpoint
    async def setup_kv_cache(self):
        """Based on vllm/v1/engine/core.py:EngineCore._initialize_kv_caches
        TODO: test that fails if vllm method updates
        """
        kv_cache_spec = self.worker.get_kv_cache_spec()
        if kv_cache_spec is not None:
            available_gpu_memory = self.worker.determine_available_memory()
        else:
            # Attention free models don't need memory for kv cache
            available_gpu_memory = 0

        # Get the kv cache tensor size
        kv_cache_config = get_kv_cache_config(
            self.vllm_args, kv_cache_spec, available_gpu_memory
        )
        # TODO: unify configs across TorchStore
        # unify_kv_cache_configs(kv_cache_configs)
        self.vllm_args.cache_config.num_gpu_blocks = kv_cache_config.num_blocks
        self.vllm_args.cache_config.num_cpu_blocks = 0

        # Initialize kv cache and warmup the execution:
        # from multiproc_executor.py:MultiprocExecutor.initialize_from_config
        kv_cache_configs = [None] * self.vllm_args.parallel_config.world_size
        kv_cache_configs[self.rank] = kv_cache_config
        self.worker.initialize_from_config(kv_cache_configs)
        self.worker.compile_or_warm_up_model()
        self.worker.initialize_cache(kv_cache_config.num_blocks, 0)
        return kv_cache_config

    @endpoint
    async def get_vllm_args(self):
        return self.vllm_args

    @endpoint
    async def get_model_params(self):
        model = self.worker.model_runner.model
        state_dict = {}

        for name, param in model.named_parameters():
            if "layers.0" not in name:
                continue
            state_dict[name] = param.cpu().detach()
        return state_dict

    def setup_worker(self):
        """Build and Instantiate vLLM worker"""
        parallel_config = self.vllm_args.parallel_config
        set_multiprocessing_worker_envs(parallel_config)
        ip, port = os.getenv("MASTER_ADDR"), os.getenv("MASTER_PORT")
        distributed_init_method = get_distributed_init_method(ip, port)
        all_kwargs = [{}] * parallel_config.world_size
        local_rank = self.rank % torch.accelerator.device_count()
        is_driver_worker = self.rank % parallel_config.tensor_parallel_size == 0
        all_kwargs[self.rank] = {
            "vllm_config": self.vllm_args,
            "local_rank": local_rank,
            "rank": self.rank,
            "distributed_init_method": distributed_init_method,
            "is_driver_worker": is_driver_worker,
        }
        worker = WorkerWrapperBase(self.vllm_args, self.rank)
        worker.init_worker(all_kwargs)
        worker.init_device()
        worker.load_model()
        return worker


def convert_input(prompt=None, prompt_token_ids=None) -> Dict:
    assert (prompt is None) ^ (prompt_token_ids is None)
    if prompt is not None:
        return {"prompt": prompt}
    return {"prompt_token_ids": prompt_token_ids}


def get_default_sampling_params(vllm_config, overrides=None) -> SamplingParams:
    default_params = vllm_config.model_config.get_diff_sampling_param()
    default_params["max_tokens"] = 512
    if overrides is not None:
        default_params |= overrides
    if default_params:
        params = SamplingParams.from_optional(**default_params)
    else:
        params = SamplingParams()
    # We only care about the final output
    params.output_kind = RequestOutputKind.FINAL_ONLY
    return params<|MERGE_RESOLUTION|>--- conflicted
+++ resolved
@@ -13,19 +13,7 @@
 from typing import Dict, List
 
 import torch
-<<<<<<< HEAD
-from monarch.actor import current_rank, endpoint, proc_mesh
-=======
-from forge.controller import spawn_actors
-from forge.controller.service import ServiceConfig
-from forge.controller.spawn import spawn_service
-
-from forge.data.sharding import VLLMSharding
-from forge.interfaces import Policy as PolicyInterface
-from forge.types import ProcessConfig
 from monarch.actor import Actor, current_rank, endpoint, proc_mesh
-from omegaconf import DictConfig, OmegaConf
->>>>>>> bae98b29
 from torchstore import MultiProcessStore
 from torchstore._state_dict_utils import DELIM
 
@@ -49,20 +37,14 @@
 from vllm.v1.structured_output import StructuredOutputManager
 from vllm.worker.worker_base import WorkerWrapperBase
 
-<<<<<<< HEAD
-from forge.controller import ForgeActor
 from forge.data.sharding import VLLMSharding
-
-=======
->>>>>>> bae98b29
+from forge.interfaces import Policy as PolicyInterface
+
+
 logger = logging.getLogger(__name__)
 
 
 @dataclass
-<<<<<<< HEAD
-class PolicyRouter(ForgeActor):
-    # TODO: Add dp support
-=======
 class SamplingOverrides:
     """
     Overrides for vLLMs sampling params.
@@ -113,21 +95,15 @@
     # Gets set up by setup
     policy_worker: Actor = None
 
->>>>>>> bae98b29
     sampling_params: SamplingParams = None
     lora_request: LoRARequest = None
     tokenization_kwargs: dict = None
 
     @endpoint
-<<<<<<< HEAD
-    async def setup(self, policy: ForgeActor):
-        self.policy = policy
-=======
     async def setup(self):
         # Set up policy_worker
         await self.spawn_workers()
 
->>>>>>> bae98b29
         self.request_id = 0
         self.requests: Dict[str, Tuple[None | ParentRequest, asyncio.Future]] = {}
         self.vllm_args = await self.policy_worker.get_vllm_args.choose()
@@ -298,11 +274,7 @@
 
 
 @dataclass
-<<<<<<< HEAD
-class Policy(ForgeActor):
-=======
 class PolicyWorker(Actor):
->>>>>>> bae98b29
     model: str
     tensor_parallel_size: int = 1
     pipeline_parallel_size: int = 1
