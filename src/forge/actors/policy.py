# Copyright (c) Meta Platforms, Inc. and affiliates.
# All rights reserved.
#
# This source code is licensed under the BSD-style license found in the
# LICENSE file in the root directory of this source tree.

from __future__ import annotations

import asyncio
import logging
import os
import sys
import time
from collections.abc import Mapping
from copy import copy
from dataclasses import asdict, dataclass, field, fields

import torch
import torch.distributed.checkpoint as dcp
import torchstore as ts
from monarch.actor import current_rank, endpoint, ProcMesh
from torchstore.state_dict_utils import DELIM
from vllm.config import VllmConfig

from vllm.engine.arg_utils import EngineArgs
from vllm.entrypoints.utils import _validate_truncation_size
from vllm.executor.multiproc_worker_utils import set_multiprocessing_worker_envs
from vllm.lora.request import LoRARequest
from vllm.outputs import CompletionOutput, RequestOutput
from vllm.sampling_params import GuidedDecodingParams, RequestOutputKind, SamplingParams
from vllm.transformers_utils.tokenizer_group import init_tokenizer_from_configs
from vllm.usage.usage_lib import UsageContext
from vllm.utils import get_distributed_init_method
from vllm.v1.core.kv_cache_utils import get_kv_cache_config
from vllm.v1.core.sched.output import SchedulerOutput
from vllm.v1.core.sched.scheduler import Scheduler
from vllm.v1.engine import EngineCoreOutputs, EngineCoreRequest
from vllm.v1.engine.output_processor import OutputProcessor
from vllm.v1.engine.parallel_sampling import ParentRequest
from vllm.v1.engine.processor import Processor
from vllm.v1.request import Request
from vllm.v1.structured_output import StructuredOutputManager
from vllm.worker.worker_base import WorkerWrapperBase

from forge.controller import ForgeActor, get_proc_mesh, stop_proc_mesh

from forge.data.sharding import VLLMSharding
from forge.data_models.completion import Completion
from forge.data_models.prompt import to_prompt

from forge.interfaces import Policy as PolicyInterface
from forge.types import ProcessConfig

logger = logging.getLogger(__name__)
logger.setLevel(logging.INFO)


@dataclass
class SamplingConfig:
    """
    Overrides for vLLMs sampling params.

    Note: We'll want to tie this closer to or directly use vllm's
            SamplingParams. It is currently used to track a supported
            subset

    Args:
        n: Number of samples to generate.
        guided_decoding: Whether to use guided decoding.
        max_tokens: Maximum number of tokens to generate.
    """

    n: int = 1
    guided_decoding: bool = False
    max_tokens: int = 512
    temperature: float = 1.0
    top_p: float = 1.0
    logprobs: int = 1

    def __post_init__(self):
        super().__init__()
        gd_params = None
        if self.guided_decoding:
            gd_params = GuidedDecodingParams(choice=["Positive", "Negative"])
        self.guided_decoding = gd_params

    @classmethod
    def from_dict(cls, d: Mapping):
        d = dict(d)
        all_fields = set(cls.__dataclass_fields__.keys())
        valid_args = {k: v for k, v in d.items() if k in all_fields}
        return cls(**valid_args)


@dataclass
class EngineConfig(EngineArgs):
    """
    EngineConfig extends EngineArgs with worker-specific fields.
    Overlapping keys in input dict will override EngineArgs defaults.
    """

    model: str = "meta-llama/Llama-3.1-8B-Instruct"
    tensor_parallel_size: int = 1
    pipeline_parallel_size: int = 1
    enforce_eager: bool = False
    enable_expert_parallel: bool = False

    # Original method returns False when not run in the main thread
    _is_v1_supported_oracle = lambda *_: True

    @classmethod
    def from_dict(cls, d: Mapping):
        d = dict(d)
        all_fields = [f.name for f in fields(cls)]
        valid_args = {k: v for k, v in d.items() if k in all_fields}
        return cls(**valid_args)

    def create_vllm_config(self) -> VllmConfig:
        """Converts the current EngineConfig into vLLM's vLLMConfig."""
        # Note: EngineArgs.create_engine_config
        # creates a VllmConfig
        return self.create_engine_config(UsageContext.LLM_CLASS)


@dataclass
class Policy(PolicyInterface):
    engine_config: EngineConfig | Mapping = field(default_factory=EngineConfig)
    sampling_config: SamplingConfig | Mapping = field(default_factory=SamplingConfig)
    available_devices: str | None = None
    # Gets set up by setup
    sampling_params: SamplingParams | None = None
    lora_request: LoRARequest | None = None
    tokenization_kwargs: dict = field(default_factory=dict)
    policy_worker: "PolicyWorker" = None
    policy_version: int | None = None

    def __post_init__(self):
        super().__init__()
        self._run_task: asyncio.Task | None = None
        self._policy_proc: ProcMesh | None = None
        self._worker_procs: ProcMesh | None = None
        self.running = False
        if isinstance(self.engine_config, Mapping):
            self.engine_config = EngineConfig.from_dict(self.engine_config)
        if isinstance(self.sampling_config, Mapping):
            self.sampling_config = SamplingConfig.from_dict(self.sampling_config)

    @classmethod
    async def launch(  # pyright: ignore[reportIncompatibleMethodOverride]
        cls: type["Policy"],
        *,
        engine_config: EngineConfig | Mapping = EngineConfig(),
        sampling_config: SamplingConfig | Mapping = SamplingConfig(),
        available_devices: str | None = None,
        **kwargs,
    ) -> "Policy":
        # Note - get_proc_mesh will set MASTER_ADDR, MASTER_PORT and CUDA_VISIBLE_DEVICES
        # automatically.
        process_config: ProcessConfig = ProcessConfig(
            procs=cls.procs,
            hosts=cls.hosts,
            with_gpus=cls.with_gpus,
        )
        worker_procs = await get_proc_mesh(process_config=process_config)

        # TODO - issues/144 we will want to ensure colocation with workers
        # We're currently locating the Policy on the local host proc mesh
        # vLLM initialization without setting env variables at proc_mesh creation
        # level leads to issues.
        # Once we can create multiple proc meshes on a host mesh, we can ensure
        # host colocation
        policy_proc_config = copy(process_config)
        policy_proc_config.procs = 1
        policy_proc_config.hosts = None
        policy_proc_config.with_gpus = False

        policy_proc = await get_proc_mesh(process_config=policy_proc_config)

        if isinstance(engine_config, Mapping):
            engine_config = EngineConfig.from_dict(engine_config)

        vllm_config = engine_config.create_vllm_config()
        workers = await worker_procs.spawn(
            "vllm_worker", PolicyWorker, vllm_config=vllm_config
        )

        if isinstance(sampling_config, Mapping):
            sampling_config = SamplingConfig(**sampling_config)

        # TODO - expand support so name can stick within kwargs
        actor_name = kwargs.pop("name", cls.__name__)
        policy = await policy_proc.spawn(
            actor_name,
            cls,
            engine_config=engine_config,
            sampling_config=sampling_config,
            available_devices=available_devices,
            policy_worker=workers,
        )
        policy._policy_proc = policy_proc
        policy._worker_procs = worker_procs
        await policy.setup.call()
        return policy

    @classmethod
    async def shutdown(  # pyright: ignore[reportIncompatibleMethodOverride]
        cls: type["Policy"], actor: "Policy"
    ):
        assert (
            actor._policy_proc is not None
        ), "Tried to shutdown a policy that was not initialized correctly"
        assert (
            actor._worker_procs is not None
        ), "Tried to shutdown a policy that was not initialized correctly"

        # TODO - may want to expand stop to gracefully respond to
        # ongoing requests.
        await actor.stop.call()
        await stop_proc_mesh(actor._worker_procs)
        await stop_proc_mesh(actor._policy_proc)

    @endpoint
    async def setup(self):
        # Set up policy_worker
        assert self.policy_worker is not None, "Policy worker should not be None"
        await self.policy_worker.setup.call()

        self.request_id = 0
        self.policy_version = 0
        self.requests: dict[str, tuple[None | ParentRequest, asyncio.Future]] = {}
        self.vllm_config: VllmConfig = self.engine_config.create_vllm_config()

        # Setup sampling params
        self.sampling_params = get_default_sampling_params(
            self.vllm_config, overrides=asdict(self.sampling_config)
        )

        # Setup processors
        # TODO: move all processing to the Environment
        # TODO: add support for `log_stats` and `mm_registry`
        tokenizer = init_tokenizer_from_configs(
            model_config=self.vllm_config.model_config,
            scheduler_config=self.vllm_config.scheduler_config,
            lora_config=self.vllm_config.lora_config,
        )
        self.processor = Processor(
            vllm_config=self.vllm_config, tokenizer=tokenizer, mm_registry=None
        )
        self.output_processor = OutputProcessor(tokenizer, log_stats=None)

        # Setup scheduler
        # TODO: Add support for `log_stats`
        kv_cache_configs = await self.policy_worker.setup_kv_cache.call()
        _, kv_cache_config = next(kv_cache_configs.items())
        self.vllm_config.cache_config.num_gpu_blocks = kv_cache_config.num_blocks
        self.vllm_config.cache_config.num_cpu_blocks = 0

        structured_output_manager = StructuredOutputManager(self.vllm_config)
        self.scheduler = Scheduler(
            vllm_config=self.vllm_config,
            kv_cache_config=kv_cache_config,
            structured_output_manager=structured_output_manager,
            include_finished_set=False,
            log_stats=None,
        )
        self.start_processing()

    def start_processing(self):
        """Start the replica's processing loop if not already running."""
        if self._run_task is None or self._run_task.done():
            self._run_task = asyncio.create_task(self.run())

    @endpoint
    async def generate(self, prompt: str, priority: int = 0) -> list[Completion]:
        """Generate a response for the given prompt

        Args:
            prompt (str): The prompt to generate a response for.
            priority (int, optional): The priority of the request. Defaults to 0.

        Returns:
            RequestOutput: vLLM class with the generated response.
        """
        self.request_id += 1 % sys.maxsize
        request_id = str(self.request_id)  # implement from a counter

        # Wraps prompt into a dict
        prompt_dict: dict[str, str] = convert_input(prompt=prompt)

        # truncate prmpt
        tokenization_kwargs = self.tokenization_kwargs or {}
        # TODO: add truncation support https://github.com/vllm-project/vllm/issues/4507
        truncate_prompt_tokens = self.sampling_params.truncate_prompt_tokens
        _validate_truncation_size(
            self.vllm_config.model_config.max_model_len,
            truncate_prompt_tokens,
            tokenization_kwargs,
        )

        # process and tokenize prompt
        prompt_str, request = self.processor.process_inputs(
            request_id=request_id,
            prompt=prompt_dict,
            params=self.sampling_params,
            arrival_time=None,
            lora_request=self.lora_request,
            tokenization_kwargs=tokenization_kwargs,
            trace_headers=None,
            priority=priority,
            data_parallel_rank=None,
        )

        # Explicitly keeping the redundant logic to make it easier to pick up
        # vllm changes
        # TODO: Clean up before release
        if (num_samples := self.sampling_params.n) == 1:
            self.output_processor.add_request(request, prompt_str, None, 0)
            request, _ = self.preprocess_add_request(request)
            request_fut = asyncio.Future()
            self.requests[request_id] = (None, request_fut)

            self.scheduler.add_request(request)
        else:
            parent_req = ParentRequest(request_id, self.sampling_params)
            for idx in range(num_samples):
                # Note: `get_child_info` mutates ParentRequest to track the
                # generated child request
                child_request_id, params = parent_req.get_child_info(idx)
                child_request = request if idx == num_samples - 1 else copy(request)
                child_request.request_id = child_request_id
                child_request.sampling_params = params
                self.output_processor.add_request(
                    child_request, prompt_str, parent_req, idx
                )
                child_request, _ = self.preprocess_add_request(child_request)

                self.scheduler.add_request(child_request)
            request_fut = asyncio.Future()
            self.requests[request_id] = (parent_req, request_fut)

        return await request_fut

    # Abstracted to match vllm
    # https://github.com/vllm-project/vllm/blob/0e3bb543f064eb416bca4f6f3013efa3830b12f7/vllm/v1/engine/core.py#L419
    def preprocess_add_request(self, request: EngineCoreRequest) -> tuple[Request, int]:
        if request.mm_hashes is not None:
            raise NotImplementedError("Support for mm_hash is not implemented yet.")
        request: Request = Request.from_engine_core_request(request)
        if request.use_structured_output:
            self.scheduler.structured_output_manager.grammar_init(request)

        return request, 0  # Unused Arg: Current Wave

    async def run(self):
        # TODO: add support for `iteration_stats`
        # TODO: move postprocessing out of loop to not block
        self.running = True
        while self.running:
            scheduler_output = self.scheduler.schedule()
            worker_outputs = await self.policy_worker.execute_model.call(
                scheduler_output
            )
            # the results of `execute_model` is gathered on the driver rank (rank 0)
            _, worker_output = next(worker_outputs.items())
            outputs = self.scheduler.update_from_output(scheduler_output, worker_output)
            outputs = outputs.get(0) or EngineCoreOutputs()
            await asyncio.sleep(0)  # Release control before processing outputs

            processed_outputs = self.output_processor.process_outputs(
                outputs.outputs,
                engine_core_timestamp=outputs.timestamp,
                iteration_stats=None,
            )

            for request_output in processed_outputs.request_outputs:
                if request_output.finished:
                    completions = self._to_completions(request_output)
                    _, fut = self.requests.pop(request_output.request_id)
                    fut.set_result(completions)

    @endpoint
    async def update_weights(self, policy_version: int):
        # TODO: If generating long sequences, this might be long and will block policy weight updates
        curr_requests = [fut for _, fut in self.requests.values()]
        if curr_requests:
            logger.debug(f"Waiting for {len(curr_requests)} pending requests")
            await asyncio.gather(*curr_requests)

        logger.debug(f"Starting weight update on {self.__class__.__name__}")
        await self.policy_worker.update.call(version=policy_version)
        self.policy_version = policy_version
        logger.info(f"Weight update completed (now v{self.policy_version})")

    @endpoint
<<<<<<< HEAD
    async def get_version(self) -> int:
        """Get the current policy version."""
        return self.policy_version
=======
    async def _get_model_params(self) -> dict[str, torch.Tensor]:
        """Get the current model parameters. Only for testing purposes."""
        val_mesh = await self.policy_worker._get_model_params.call()
        sharded_state_dicts = {}
        for idx, val in val_mesh.items():
            sharded_state_dicts[idx["gpus"]] = val
        return sharded_state_dicts
>>>>>>> 4e746718

    @endpoint
    async def stop(self):
        self.running = False

    @endpoint
    async def _test_save_model_params(self):
        """Save model parameters before weight update, used for tesing purposes only."""
        logger.info("[Policy] save model parameters for testing.")
        await self.policy_worker._test_save_model_params.call()

    @endpoint
    async def _test_validate_model_params(self, validate_fn):
        """Validate updated model params using validate_fn."""
        logger.info("[Policy] start validating model parameters.")
        return await self.policy_worker._test_validate_model_params.call(validate_fn)

    def _to_completions(self, request_output: RequestOutput) -> list[Completion]:
        """Convert a RequestOutput to a list of Completion objects."""
        completions = []
        original_prompt = request_output.prompt
        prompt_token_ids = request_output.prompt_token_ids
        for output in request_output.outputs:
            completions.append(
                Completion(
                    # TODO: the to_prompt encoding will be different from the original.
                    # This is okay for now, since I don't see any direct usage of prompt using completion object.
                    prompt=to_prompt(original_prompt),
                    stop_reason=output.finish_reason,
                    text=output.text,
                    prompt_ids=torch.tensor(prompt_token_ids),
                    token_ids=torch.tensor(output.token_ids),
                    logprobs=self._extract_logprobs(output),
                    generator_version=self.policy_version,
                )
            )

        return completions

    def _extract_logprobs(self, one_sample: CompletionOutput) -> torch.Tensor | None:
        """
        Extract log probabilities from a sample, if available.
        """
        if one_sample.logprobs is not None:
            return torch.tensor(
                [
                    top_k_dict[token].logprob
                    for token, top_k_dict in zip(
                        one_sample.token_ids, one_sample.logprobs
                    )
                ]
            )
        return None


@dataclass
class PolicyWorker(ForgeActor):
    vllm_config: VllmConfig
    state_dict_key: str = "model_state_dict"
    use_dcp: bool = True

    # used for tesing purposes only
    _test_prev_params = {}

    def __post_init__(self):
        super().__init__()

    @endpoint
    async def setup(self):
        # TODO: remove ["gpus"] when monarch implements a flat rank
        self.rank = current_rank()["gpus"]
        self.worker = self.setup_worker()

    @endpoint
    async def execute_model(self, schedule: SchedulerOutput):
        return self.worker.execute_model(schedule)

    async def _load_tensor_parallel_state_dict(
        self, current_state_dict: dict, version: int
    ):
        """
        Load full state dict from torchstore into tensor parallel model with deterministic sharding.
        """
        sharding = VLLMSharding(
            self.vllm_config.parallel_config.tensor_parallel_size, self.rank
        )

        checkpoint_id = f"{self.state_dict_key}{DELIM}{version}"
        dcp_metadata = None
        if self.use_dcp:
            dcp_metadata = await ts.get(checkpoint_id)

        for param_name in current_state_dict.keys():
            current_tensor = current_state_dict[param_name]

            # Load the full tensor from torchstore
            # TODO: only get the part of the tensor that is needed
            if self.use_dcp:
                tensor_meta = dcp_metadata.state_dict_metadata[param_name]
                stored_tensor = torch.empty(
                    size=tensor_meta.size, dtype=tensor_meta.properties.dtype
                )
                dcp.load(
                    checkpoint_id=checkpoint_id, state_dict={param_name: stored_tensor}
                )
            else:
                stored_tensor = await ts.get(f"{checkpoint_id}{DELIM}{param_name}")
            sharding.load_from_source_to_target(
                param_name,
                stored_tensor,
                current_tensor,
            )

    @endpoint
    async def update(self, version: int):
        """Update model weights by reading state dict from torchstore"""
        key = f"{self.state_dict_key}{DELIM}{version}"
        model = self.worker.model_runner.model
        current_state_dict = model.state_dict()
        start = time.perf_counter()
        await self._load_tensor_parallel_state_dict(current_state_dict, version)
        logger.info(
            f"Loaded state dict from {key} in {time.perf_counter() - start} seconds"
        )

    @endpoint
    async def setup_kv_cache(self):
        """Based on vllm/v1/engine/core.py:EngineCore._initialize_kv_caches
        TODO: test that fails if vllm method updates
        """
        kv_cache_spec = self.worker.get_kv_cache_spec()
        if kv_cache_spec is not None:
            available_gpu_memory = self.worker.determine_available_memory()
        else:
            # Attention free models don't need memory for kv cache
            available_gpu_memory = 0

        # Get the kv cache tensor size
        kv_cache_config = get_kv_cache_config(
            self.vllm_config, kv_cache_spec, available_gpu_memory
        )
        # TODO: unify configs across TorchStore
        # unify_kv_cache_configs(kv_cache_configs)
        self.vllm_config.cache_config.num_gpu_blocks = kv_cache_config.num_blocks
        self.vllm_config.cache_config.num_cpu_blocks = 0

        # Initialize kv cache and warmup the execution:
        # from multiproc_executor.py:MultiprocExecutor.initialize_from_config
        kv_cache_configs = [None] * self.vllm_config.parallel_config.world_size
        kv_cache_configs[self.rank] = kv_cache_config
        self.worker.initialize_from_config(kv_cache_configs)
        self.worker.compile_or_warm_up_model()
        self.worker.initialize_cache(kv_cache_config.num_blocks, 0)
        return kv_cache_config

    @endpoint
    async def _test_save_model_params(self):
        """Save model parameters before weight update, used for tesing purposes only."""
        logger.info("[PolicyWorker] save model parameters for testing.")
        for name, param in self.worker.model_runner.model.named_parameters():
            self._test_prev_params[name] = param.detach().cpu()
        logger.info(
            "[PolicyWorker] finished saving model parameters, len = %d",
            len(self._test_prev_params),
        )

    @endpoint
    async def _test_validate_model_params(self, validate_fn):
        """Validate updated model params using validate_fn."""
        logger.info("[PolicyWorker] start validating model parameters.")
        return validate_fn(
            self._test_prev_params, self.worker.model_runner.model, logger
        )

    def setup_worker(self):
        """Build and Instantiate vLLM worker"""
        parallel_config = self.vllm_config.parallel_config
        set_multiprocessing_worker_envs(parallel_config)
        ip, port = os.getenv("MASTER_ADDR"), os.getenv("MASTER_PORT")
        distributed_init_method = get_distributed_init_method(ip, port)
        all_kwargs = [{}] * parallel_config.world_size
        local_rank = self.rank % torch.accelerator.device_count()
        is_driver_worker = self.rank % parallel_config.tensor_parallel_size == 0
        all_kwargs[self.rank] = {
            "vllm_config": self.vllm_config,
            "local_rank": local_rank,
            "rank": self.rank,
            "distributed_init_method": distributed_init_method,
            "is_driver_worker": is_driver_worker,
        }
        worker = WorkerWrapperBase(self.vllm_config, self.rank)
        worker.init_worker(all_kwargs)
        worker.init_device()
        worker.load_model()
        return worker


def convert_input(prompt=None, prompt_token_ids=None) -> dict:
    assert (prompt is None) ^ (prompt_token_ids is None)
    if prompt is not None:
        return {"prompt": prompt}
    return {"prompt_token_ids": prompt_token_ids}


def get_default_sampling_params(vllm_config, overrides=None) -> SamplingParams:
    default_params = vllm_config.model_config.get_diff_sampling_param()
    if overrides is not None:
        default_params |= overrides
    if default_params:
        params = SamplingParams.from_optional(**default_params)
    else:
        params = SamplingParams()
    # We only care about the final output
    params.output_kind = RequestOutputKind.FINAL_ONLY
    return params<|MERGE_RESOLUTION|>--- conflicted
+++ resolved
@@ -392,19 +392,9 @@
         logger.info(f"Weight update completed (now v{self.policy_version})")
 
     @endpoint
-<<<<<<< HEAD
     async def get_version(self) -> int:
         """Get the current policy version."""
         return self.policy_version
-=======
-    async def _get_model_params(self) -> dict[str, torch.Tensor]:
-        """Get the current model parameters. Only for testing purposes."""
-        val_mesh = await self.policy_worker._get_model_params.call()
-        sharded_state_dicts = {}
-        for idx, val in val_mesh.items():
-            sharded_state_dicts[idx["gpus"]] = val
-        return sharded_state_dicts
->>>>>>> 4e746718
 
     @endpoint
     async def stop(self):
