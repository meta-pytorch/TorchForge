# Copyright (c) Meta Platforms, Inc. and affiliates.
# All rights reserved.
#
# This source code is licensed under the BSD-style license found in the
# LICENSE file in the root directory of this source tree.

import logging
import os
import shutil

import time
from collections.abc import Mapping
from dataclasses import dataclass, field, fields
from typing import Callable

import torch
import torch.distributed.checkpoint as dcp
import torchstore as ts

from monarch.actor import endpoint
from torch import Tensor
from torch.distributed.checkpoint._nested_dict import flatten_state_dict
from torchtitan.config.job_config import (
    ActivationCheckpoint,
    Checkpoint,
    Comm,
    Compile,
    Job,
    LRScheduler,
    MemoryEstimation,
    Model,
    Optimizer,
    Parallelism,
    Quantize,
    Training,
)
from torchtitan.experiments.forge.engine import ForgeEngine
from torchtitan.experiments.forge.job_config import ForgeJobConfig

from forge.actors._torchstore_utils import (
    DcpHandle,
    get_dcp_whole_state_dict_key,
    get_param_key,
)

from forge.controller import ForgeActor
from forge.data.utils import batch_to_device
from forge.env import TORCHSTORE_USE_RDMA
from forge.observability.metrics import record_metric, Reduce
from forge.observability.perf_tracker import Tracer

logger = logging.getLogger(__name__)
logger.setLevel(logging.DEBUG)


def cleanup_old_weight_versions(
    state_dict_key: str,
    delim: str,
    current_policy_version: int,
) -> None:
    """Delete old weight versions, keeping only current and N-1 versions.

    TODO - issues/194: provide a more robust way to handle eviction.

    Args:
        state_dict_key: The base key for state dict storage
        delim: The delimiter used between key and version
        current_policy_version: The current policy version to keep
    """
    if current_policy_version <= 1:
        return  # No cleanup needed for versions 0 or 1

    prefix = f"{state_dict_key}{delim}"
    current_weights = f"{prefix}{current_policy_version}"
    previous_weights = f"{prefix}{current_policy_version - 1}"

    # Find all weight directories that match our pattern
    parent_dir = os.path.dirname(prefix) or "."
    if os.path.exists(parent_dir):
        for item in os.listdir(parent_dir):
            item_path = os.path.join(parent_dir, item)
            if (
                item.startswith(os.path.basename(prefix))
                and item != os.path.basename(current_weights)
                and item != os.path.basename(previous_weights)
                and os.path.isdir(item_path)
            ):
                try:
                    shutil.rmtree(item_path, ignore_errors=True)
                    logger.debug(f"Removed old weights at {item_path}")
                except OSError as e:
                    logger.debug(f"Error deleting {item_path}: {e}")


@dataclass
class RLTrainer(ForgeActor):
    """A reinforcement learning trainer actor for policy optimization training.

    Built on top of TorchTitan's training engine, this actor provides a complete training
    loop for reinforcement learning. It performs forward and backward passes with gradient
    computation, optimization steps, and checkpoint management. Unlike the ReferenceModel
    actor which only runs forward passes, RLTrainer actively updates the policy model
    parameters through gradient descent.

    The trainer supports the same distributed training strategies that TorchTitan does,
    including but not limited to, tensor parallelism, data parallelism, and FSDP
    (Fully Sharded Data Parallel). It is typically used in conjunction with ReferenceModel
    for policy optimization algorithms like GRPO (Group Relative Policy Optimization),
    where it optimizes the policy against a loss that includes KL divergence penalties
    from the reference model.

    The trainer handles:
    - Forward and backward propagation with automatic mixed precision (AMP)
    - Optimizer steps with learning rate scheduling
    """

    job: Job = field(default_factory=Job)
    model: Model = field(default_factory=Model)
    optimizer: Optimizer = field(default_factory=Optimizer)
    lr_scheduler: LRScheduler = field(default_factory=LRScheduler)
    training: Training = field(default_factory=Training)
    parallelism: Parallelism = field(default_factory=Parallelism)
    checkpoint: Checkpoint = field(default_factory=Checkpoint)
    activation_checkpoint: ActivationCheckpoint = field(
        default_factory=ActivationCheckpoint
    )
    compile: Compile = field(default_factory=Compile)
    quantize: Quantize = field(default_factory=Quantize)
    comm: Comm = field(default_factory=Comm)
    memory_estimation: MemoryEstimation = field(default_factory=MemoryEstimation)
    # Non JobConfig-related fields
    loss: Callable = lambda logits, **targets: logits
    state_dict_key: str = "model_state_dict"
    use_dcp: bool = (
        TORCHSTORE_USE_RDMA.get_value() == 0
    )  # torchstore currently only accepts 0 or 1
    dcp_path: str = "forge_dcp_tmp"

    def __post_init__(self):
        """Initializes config types and env variables.

        torchrun normally hands env variables, but we need to do it ourselves
        in monarch for now.

        """
        super().__init__()

        if self.use_dcp:
            # DCP specific optimization
            torch.serialization.set_crc32_options(False)

        # Instantiate dict fields
        for f in fields(self):
            attr = getattr(self, f.name)
            if isinstance(attr, Mapping):
                setattr(self, f.name, f.type(**attr))
            elif not isinstance(attr, f.type):
                raise TypeError(
                    f"{f.name} should be a {f.type} type or a dict like object"
                )

        self.step = 1  # fragile contract.
        self.num_training_steps = self.training.steps
        self.gradient_accumulation_steps = 1
<<<<<<< HEAD
        env = {
            "PYTORCH_CUDA_ALLOC_CONF": "expandable_segments:True",
        }
        os.environ.update(env)
=======
        os.environ["PYTORCH_CUDA_ALLOC_CONF"] = "expandable_segments:True"
>>>>>>> aa59857e
        logger.info("Compiling loss")
        self.loss = torch.compile(self.loss)

    @endpoint
    async def setup(self):
        # TODO: update ForgeEngine to not use ForgeJobConfig
        engine_config = {f.name: getattr(self, f.name) for f in fields(self)}
        for key in {
            "loss",
            "state_dict_key",
            "use_dcp",
            "dcp_path",
        }:
            engine_config.pop(key)  # Not part of job config
        self.engine = ForgeEngine(ForgeJobConfig(**engine_config))
        self.engine.checkpointer.load(step=self.step)
        self.engine.optimizers.zero_grad()

    def forward_backward(
        self, inputs: dict[str, Tensor], targets: dict[str, Tensor]
    ) -> Tensor:
        model_parts = self.engine.model_parts
        parallel_dims = self.engine.parallel_dims

        # apply context parallelism if cp is enabled
        # ensure CP handles the separate freqs_cis buffer for each pp stage
        # if getattr(self.engine.model_args, "use_flex_attn", False):
        #     cp_mesh = (
        #         parallel_dims.world_mesh["cp"] if parallel_dims.cp_enabled else None
        #     )
        #     init_attention_mask(
        #         inputs, self.engine.tokenizer.base_tokenizer.eos_id, cp_mesh
        #     )

        # optional_context_parallel_ctx = (
        #     dist_utils.create_context_parallel_ctx(
        #         cp_mesh=parallel_dims.world_mesh["cp"],
        #         cp_buffers=[inputs, targets] + [m.freqs_cis for m in model_parts],
        #         cp_seq_dims=[1, 1] + [0 for _ in model_parts],
        #         cp_no_restore_buffers={inputs, targets},
        #         cp_rotate_method=self.job_config.parallelism.context_parallel_rotate_method,
        #     )
        #     if parallel_dims.cp_enabled
        #     else None
        # )
        optional_context_parallel_ctx = None

        if parallel_dims.pp_enabled:
            raise NotImplementedError("PP not implemented yet")
            # TODO implement PP
            # # Pipeline Parallel forward / backward inside step() call
            # with self.train_context(optional_context_parallel_ctx):
            #     targets, losses = (
            #         (labels, []) if self.pp_has_last_stage else (None, None)
            #     )
            #     if self.pp_has_first_stage:
            #         self.pp_schedule.step(
            #             inputs, target=targets, losses=losses, input_batch=inputs
            #         )
            #     else:
            #         self.pp_schedule.step(
            #             target=targets, losses=losses, input_batch=inputs
            #         )
            #
            # # accumulate losses across pipeline microbatches
            # # TODO: PP+FSDP unexpectedly puts the loss back to the CPU
            # loss = (
            #     torch.mean(torch.stack(losses)).to(self.device)
            #     if self.pp_has_last_stage
            #     else torch.tensor([-1.0], device=self.device)
            # )
        else:
            # Non-PP forward / backward
            with self.engine.train_context(optional_context_parallel_ctx):
                assert len(model_parts) == 1
                with self.engine.maybe_enable_amp:
                    logits = model_parts[0](**inputs)
                    loss = self.loss(logits, **targets)
                # need to free to before bwd to avoid peaking memory
                del logits
                loss.backward()

        return loss

    @endpoint
    async def train_step(
        self, inputs: list[dict[str, Tensor]], targets: list[dict[str, Tensor]]
    ) -> float:

        # Log timesteps
        t = Tracer("rl_trainer_perf/step", timer="gpu", track_memory=True)
        t.start()

        self.engine.gc_handler.run(self.step)
        local_inputs = inputs[self.engine.dp_rank]
        local_targets = targets[self.engine.dp_rank]
        batch_to_device(local_inputs, self.engine.device)
        batch_to_device(local_targets, self.engine.device)
        # compute policy logprobs
        # TODO implement gradient accumulation
        # with GradientAccumulation(
        #     self.gradient_accumulation_steps,
        #     self.model,
        #     self.data_parallel_size,
        # ) as grad_acc:
        loss = self.forward_backward(local_inputs, local_targets)
        torch.distributed.all_reduce(loss)
        t.step("forward_backward")

        # Get learning rate from scheduler
        current_lr = (
            self.engine.lr_schedulers.get_last_lr()[0]
            if hasattr(self.engine.lr_schedulers, "get_last_lr")
            else 0.001
        )
        record_metric("rl_trainer/learning_rate", current_lr, Reduce.MIN)

        self.engine.optimizers.step()
        self.engine.optimizers.zero_grad()
        self.engine.lr_schedulers.step()
        t.step("optimizer_step")

        # Record training metrics
        # TODO: delete item() to avoid cpu-gpu sync
        loss = loss.detach().cpu().item()
        record_metric("rl_trainer/count_training_steps", 1, Reduce.SUM)
        record_metric("rl_trainer/avg_grpo_loss", loss, Reduce.MEAN)

        # TODO: Extract actual KL divergence and policy entropy from the loss computation
        # These are placeholder values until the loss function exposes these metrics
        # record_metric("rl_trainer/step/avg_kl_divergence", 0.0, Reduce.MEAN)
        # record_metric("rl_trainer/step/std_kl_divergence", 0.0, Reduce.STD)
        # record_metric("rl_trainer/step/avg_policy_entropy", 0.0, Reduce.MEAN)

        self.step += 1
        self.engine.checkpointer.save(
            curr_step=self.step,
            last_step=self.step == self.num_training_steps,
        )
        t.step("save_checkpoint")
        t.stop()
        return loss

    @endpoint
    async def push_weights(self, policy_version: int) -> None:
        """Push weights to torchstore in HF format."""
        t = Tracer("rl_trainer_perf/push_weights", timer="gpu", track_memory=True)
        t.start()
        logger.info(f"Pushing weights for policy version {policy_version}")

        start_time = time.perf_counter()
        if "model" not in self.engine.checkpointer.states:
            raise RuntimeError("Model state not found in checkpointer state")

        sd = self.engine.checkpointer.states["model"].state_dict()
        flattened_state_dict, _ = flatten_state_dict(sd)
        t.step("flatten_state_dict")
        if self.engine.checkpointer.sd_adapter is None:
            raise RuntimeError(
                "Trying to save checkpoint in HF safetensors format, but sd_adapter is not provided."
            )
        hf_state_dict = self.engine.checkpointer.sd_adapter.to_hf(flattened_state_dict)
        t.step("to_hf")
        if self.use_dcp:
            key = get_dcp_whole_state_dict_key(policy_version)
            dcp_id = f"{self.dcp_path}/{key}"
            storage_writer = torch.distributed.checkpoint.FileSystemWriter(
                dcp_id, single_file_per_rank=False, thread_count=8
            )
            metadata = dcp.save(storage_writer=storage_writer, state_dict=hf_state_dict)
            dcp_handle = DcpHandle(
                checkpoint_id=dcp_id,
                metadata=metadata,
                param_names=hf_state_dict.keys(),
            )
            await ts.put(key, dcp_handle)
            t.step("dcp_save")
        else:
            for name, param in hf_state_dict.items():
                key = get_param_key(policy_version, name)
                await ts.put(key, param)
            t.step("ts_save")
        t.stop()
        end_time = time.perf_counter()
        logger.info("Completed weights push in %.2f seconds", end_time - start_time)

    @endpoint
    async def cleanup(self) -> None:
        if self.engine.checkpointer:
            self.engine.checkpointer.close()


def _shard_and_concat(sources: list[torch.Tensor], dim: int, tp: int) -> torch.Tensor:
    """Shard and concatenate tensors along a given dimension.

    Args:
        source (list[torch.Tensor]): List of tensors to shard and concatenate.
        dim (int): Dimension along which to shard and concatenate.
        tp (int): Number of tensor parallel groups.

    Returns:
        torch.Tensor: Concatenated tensor.
    """
    sharded_sources = []
    for source in sources:
        sharded_sources.append(torch.chunk(source, tp, dim=dim))

    combined_shards = []
    for shard_idx in range(tp):
        combined = torch.cat([s[shard_idx] for s in sharded_sources], dim=dim)
        combined_shards.append(combined)
    return torch.cat(combined_shards, dim=dim)


def _qwen3_hf_to_vllm(
    sd: dict[str, torch.Tensor], num_layers: int, vllm_tp: int
) -> dict[str, torch.Tensor]:
    """Convert transformers state dict to vLLM format. Specifically, this fuses
    QKV projection and MLP gate_up_proj layers.

    Args:
        sd (dict): State dict from HF model.
        num_layers (int): Number of layers in the model.

    Returns:
        dict: State dict in vLLM format.
    """
    load_sd = {}

    def unwrap(t):
        """Unwrap a DTensor to a Tensor."""
        return t.full_tensor() if isinstance(t, torch.distributed.tensor.DTensor) else t

    for key in sd.keys():
        sd[key] = unwrap(sd[key]).cpu()

    # Copy over directly mapped keys
    for k in sd:
        if any(
            x in k
            for x in [
                "down_proj",
                "input_layernorm",
                "post_attention_layernorm",
                "o_proj",
                "norm.weight",
                "embed_tokens.weight",
                "lm_head.weight",
            ]
        ):
            load_sd[k] = sd[k]

    for i in range(num_layers):
        prefix = f"model.layers.{i}."
        # QKV fusion
        q = sd[prefix + "self_attn.q_proj.weight"]
        k = sd[prefix + "self_attn.k_proj.weight"]
        v = sd[prefix + "self_attn.v_proj.weight"]

        load_sd[prefix + "self_attn.qkv_proj.weight"] = _shard_and_concat(
            [q, k, v], dim=0, tp=vllm_tp
        )

        # Untested: QKV fusion - handle bias if present
        q_bias_key = prefix + "self_attn.q_proj.bias"
        k_bias_key = prefix + "self_attn.k_proj.bias"
        v_bias_key = prefix + "self_attn.v_proj.bias"

        if all(key in sd for key in [q_bias_key, k_bias_key, v_bias_key]):
            q_bias = sd[q_bias_key]
            k_bias = sd[k_bias_key]
            v_bias = sd[v_bias_key]
            load_sd[prefix + "self_attn.qkv_proj.bias"] = _shard_and_concat(
                [q_bias, k_bias, v_bias], dim=0, tp=vllm_tp
            )

        # MLP gate_up_proj fusion
        gate = sd[prefix + "mlp.gate_proj.weight"]
        up = sd[prefix + "mlp.up_proj.weight"]
        load_sd[prefix + "mlp.gate_up_proj.weight"] = _shard_and_concat(
            [gate, up], dim=0, tp=vllm_tp
        )

        # Untested: MLP gate_up_proj fusion - handle bias if present
        gate_bias_key = prefix + "mlp.gate_proj.bias"
        up_bias_key = prefix + "mlp.up_proj.bias"

        if all(key in sd for key in [gate_bias_key, up_bias_key]):
            gate_bias = sd[gate_bias_key]
            up_bias = sd[up_bias_key]
            # Same sharding has to happen here
            load_sd[prefix + "mlp.gate_up_proj.bias"] = _shard_and_concat(
                [gate_bias, up_bias], dim=0, tp=vllm_tp
            )

    return load_sd<|MERGE_RESOLUTION|>--- conflicted
+++ resolved
@@ -162,14 +162,7 @@
         self.step = 1  # fragile contract.
         self.num_training_steps = self.training.steps
         self.gradient_accumulation_steps = 1
-<<<<<<< HEAD
-        env = {
-            "PYTORCH_CUDA_ALLOC_CONF": "expandable_segments:True",
-        }
-        os.environ.update(env)
-=======
         os.environ["PYTORCH_CUDA_ALLOC_CONF"] = "expandable_segments:True"
->>>>>>> aa59857e
         logger.info("Compiling loss")
         self.loss = torch.compile(self.loss)
 
