--- conflicted
+++ resolved
@@ -14,21 +14,13 @@
 from functools import partial
 
 import torch
-<<<<<<< HEAD
 
 from apps.toy_rl.actors.collector import Collector
 
 from apps.toy_rl.controller.stack import stack
-from apps.toy_rl.data.replay_buffer import ReplayBuffer
+from apps.toy_rl.data.replay_buffer import SimpleReplayBuffer
 from apps.toy_rl.interfaces import Environment, Policy
 
-=======
-from forge.actors.collector import Collector
-
-from forge.controller.stack import stack
-from forge.data.replay_buffer import SimpleReplayBuffer
-from forge.interfaces import Environment, Policy
->>>>>>> 1b42e37b
 from forge.types import Action, Observation, State
 from monarch.actor import endpoint, proc_mesh
 
