# Copyright (c) Meta Platforms, Inc. and affiliates.
# All rights reserved.
#
# This source code is licensed under the BSD-style license found in the
# LICENSE file in the root directory of this source tree.

# Usage: python -m apps.grpo.main --config apps/grpo/qwen3_1_7b.yaml

import asyncio
import time
import uuid
from dataclasses import dataclass
from typing import Any, Callable

import torch
import torch.nn.functional as F
import torchstore as ts
from datasets import load_dataset
from forge.actors._torchstore_utils import (
    get_dcp_whole_state_dict_key,
    get_param_prefix,
)
from forge.actors.policy import Policy
from forge.actors.reference_model import ReferenceModel
from forge.actors.replay_buffer import ReplayBuffer
from forge.actors.trainer import RLTrainer
from forge.cli.config import parse
from forge.controller.actor import ForgeActor
from forge.controller.provisioner import init_provisioner, shutdown
from forge.data.rewards import MathReward, ThinkingReward
from forge.env import MONARCH_HOSTMESH_V1
from forge.observability.metric_actors import get_or_create_metric_logger
from forge.observability.metrics import record_metric, Reduce
from forge.observability.perf_tracker import Tracer

from forge.types import LauncherConfig, ProvisionerConfig
from forge.util.ops import compute_logprobs
from monarch.actor import endpoint
from omegaconf import DictConfig
from vllm.transformers_utils.tokenizer import get_tokenizer


@dataclass
class Episode:
    # TODO: add adtional layer for multi-turn
    episode_id: str
    request: str
    policy_version: int
    pad_id: int
    request_len: int
    response_len: int
    target: Any | None = None
    # processed data
    response: str | None = None
    request_tokens: list[int] | None = None
    response_tokens: list[int] | None = None
    ref_logprobs: torch.Tensor | None = None
    reward: float | None = None
    advantage: float | None = None

    @property
    def request_tensor(self):
        tensor = torch.tensor(self.request_tokens, dtype=torch.long)
        if tensor.shape[0] < self.request_len:  # left pad
            diff = self.request_len - tensor.shape[0]
            tensor = F.pad(tensor, (diff, 0), value=self.pad_id)
        return tensor

    @property
    def response_tensor(self):
        tensor = torch.tensor(self.response_tokens, dtype=torch.long)
        if tensor.shape[0] < self.response_len:  # right pad
            diff = self.response_len - tensor.shape[0]
            tensor = F.pad(tensor, (0, diff), value=self.pad_id)
        return tensor


@dataclass
class Group:
    group_id: str
    episodes: list[Episode]

    @classmethod
    def new_group(
        cls,
        group_id: int,
        group_size: int,
        request: str,
        policy_version: int,
        pad_id: int,
        request_len: int,
        response_len: int,
        target: Any = None,
    ):
        episodes = []
        for _ in range(group_size):
            episodes.append(
                Episode(
                    episode_id=str(uuid.uuid4()),
                    request=request,
                    policy_version=policy_version,
                    pad_id=pad_id,
                    request_len=request_len,
                    response_len=response_len,
                    target=target,
                )
            )
        return cls(str(group_id), episodes)


def collate(batches: list[list[Episode]]):
    inputs = []
    targets = []
    for batch in batches:
        request = [e.request_tensor for e in batch]
        request = torch.stack(request)  # [b x s]

        response = [e.response_tensor for e in batch]
        response = torch.stack(response)  # [b x s]

        ref_logprobs = [e.ref_logprobs for e in batch]
        ref_logprobs = torch.stack(ref_logprobs).squeeze()  # [b x s]

        advantages = [e.advantage for e in batch]
        advantages = torch.tensor(advantages).unsqueeze(-1)  # [b x 1]

        pad_id = batch[0].pad_id
        mask = response != pad_id

        input = {"tokens": torch.cat([request, response], dim=1)}
        target = {
            "response": response,
            "ref_logprobs": ref_logprobs,
            "advantages": advantages,
            "padding_mask": mask,
        }
        inputs.append(input)
        targets.append(target)
    return inputs, targets


def simple_grpo_loss(
    logits: torch.Tensor,
    response: torch.Tensor,
    ref_logprobs: torch.Tensor,
    advantages: torch.Tensor,
    padding_mask: torch.Tensor,
    beta: float = 0.1,
) -> torch.Tensor:
    """
    Example GRPO Loss Function for RLTrainer
    """
    logprobs: torch.Tensor = compute_logprobs(logits, response)

    # Note: This is also available in losses.grpo_loss via `SimpleGRPOLoss`
    kl = torch.exp(ref_logprobs - logprobs) - (ref_logprobs - logprobs) - 1
    per_token_policy_loss = torch.exp(logprobs - logprobs.detach()) * advantages
    per_token_loss = -(per_token_policy_loss - beta * kl)
    loss = (
        ((per_token_loss * padding_mask).sum(dim=1))
        / (padding_mask.sum(dim=1).clamp(min=1.0))
    ).mean()
    return loss


@dataclass
class RewardActor(ForgeActor):
    """Reward actor that uses a list of scoring functions."""

    reward_functions: list[Callable]

    @endpoint
    async def evaluate_response(self, prompt: str, response: str, target: str) -> float:
        total_rewards = 0.0
        for reward_fn in self.reward_functions:
            reward = reward_fn(prompt, response, target)
            total_rewards += reward

            # Get a name for the reward function (works for classes, functions, lambdas)
            reward_fn_name = getattr(
                reward_fn, "__name__", reward_fn.__class__.__name__
            )
            # per function reward
            record_metric(
                f"reward/evaluate_response/sum_{reward_fn_name}_reward",
                reward,
                Reduce.SUM,
            )
            record_metric(
                f"reward/evaluate_response/avg_{reward_fn_name}_reward",
                reward,
                Reduce.MEAN,
            )
            record_metric(
                f"reward/evaluate_response/std_{reward_fn_name}_reward",
                reward,
                Reduce.STD,
            )

            # avg total reward
            record_metric(
                "reward/evaluate_response/avg_total_reward",
                reward,
                Reduce.MEAN,
            )

            # count fn calls
            record_metric(
                f"reward/evaluate_response/count_{reward_fn_name}_calls",
                1,
                Reduce.SUM,
            )

        avg_reward = total_rewards / len(self.reward_functions)
        return avg_reward


@dataclass
class ComputeAdvantages(ForgeActor):
    """Compute advantages for GRPO using reward signals."""

    @endpoint
    async def compute(self, group: Group) -> list[float]:
        # TODO: add batch processing
        rewards = torch.tensor([[e.reward for e in group.episodes]])
        mean = rewards.mean(1, keepdim=True)
        std = rewards.std(1, keepdim=True)
        advantages = (rewards - mean) / (std + 1e-4)
        return advantages.squeeze(0).tolist()


@dataclass
class DatasetActor(ForgeActor):
    """Actor wrapper for HuggingFace dataset to provide async interface."""

    path: str = "openai/gsm8k"
    revision: str = "main"
    data_split: str = "train"
    streaming: bool = True
    model: str = "Qwen/Qwen3-1.7B"

    @endpoint
    def setup(self):
        self._tokenizer = get_tokenizer(self.model)

        def gsm8k_transform(sample):
            system_prompt = """
            Put all your scratchpad work between <think> and </think> tags.
            Your final answer should be between <answer> and </answer> tags otherwise it will not be scored.
            """
            request: str = sample["question"]
            as_chat = [
                {"role": "system", "content": system_prompt},
                {"role": "user", "content": request},
            ]
            formatted_request = self._tokenizer.apply_chat_template(
                as_chat,
                tokenize=False,
                add_generation_prompt=True,
            )
            target: str = sample["answer"]
            formatted_target = target.split("#### ")[1]
            return {"request": formatted_request, "target": formatted_target}

        ds = load_dataset(
            self.path, self.revision, split=self.data_split, streaming=self.streaming
        )
        ds = ds.map(gsm8k_transform)
        ds = ds.shuffle()
        self._iterator = iter(ds)

    @endpoint
    async def sample(self) -> dict[str, str] | None:
        try:
            sample = next(self._iterator)

            # Record dataset metrics
            record_metric("dataset/sample/count_samples_generated", 1, Reduce.SUM)
            record_metric(
                "dataset/sample/avg_sample_len",
                len(sample["request"]),
                Reduce.MEAN,
            )

            return sample
        except StopIteration:
            return None

    @endpoint
    async def pad_token(self):
        return self._tokenizer.pad_token_id


async def drop_weights(version: int):
    print(f"Dropping weights @ version {version}")
    start_time = time.perf_counter()
    prefix = get_param_prefix(version)
    matching_keys = await ts.keys(prefix)
    # TODO: once we have something like `get_meta()` in torchstore, we can just
    # query the type of the object instead of relying on keys.
    dcp_key = get_dcp_whole_state_dict_key(version)
    if dcp_key in matching_keys:
        dcp_handle = await ts.get(dcp_key)
        dcp_handle.drop()
    for key in matching_keys:
        await ts.delete(key)
    elapsed = time.perf_counter() - start_time
    print(f"Dropped weights @ version {version}, took {elapsed:.2f} seconds")


async def main(cfg: DictConfig):
    """Main GRPO training loop with rollout and training processes."""
    group_size = cfg.group_size
    max_req_tokens = cfg.max_req_tokens
    max_res_tokens = cfg.max_res_tokens

    # ---- Global setups ---- #
    provisioner = None
    if cfg.get("provisioner", None) is not None:
        provisioner = await init_provisioner(
            ProvisionerConfig(launcher_config=LauncherConfig(**cfg.provisioner))
        )
    else:
        provisioner = await init_provisioner()

    metric_logging_cfg = cfg.get("metric_logging", {"console": {"log_per_rank": False}})
    mlogger = await get_or_create_metric_logger()
    await mlogger.init_backends.call_one(metric_logging_cfg)

    # In the host mesh v0 case, actors on remote hosts are not able to communicate
    # with one another. Therefore we use the controller as our storage volume.
    if not MONARCH_HOSTMESH_V1.get_value():
        await ts.initialize(strategy=ts.ControllerStorageVolumes())
        print("Torchstore successfully initialized with controller storage strategy")

    # ---- Setup services ---- #

    (
        dataloader,
        policy,
        trainer,
        replay_buffer,
        compute_advantages,
        ref_model,
        reward_actor,
    ) = await asyncio.gather(
        DatasetActor.options(**cfg.actors.dataset).as_actor(**cfg.dataset),
        Policy.options(**cfg.services.policy).as_service(**cfg.policy),
        RLTrainer.options(**cfg.actors.trainer).as_actor(
            **cfg.trainer, loss=simple_grpo_loss
        ),
        ReplayBuffer.options(**cfg.actors.replay_buffer).as_actor(
            **cfg.replay_buffer, collate=collate
        ),
        ComputeAdvantages.options(**cfg.actors.compute_advantages).as_actor(),
        ReferenceModel.options(**cfg.services.ref_model).as_service(**cfg.ref_model),
        RewardActor.options(**cfg.services.reward_actor).as_service(
            reward_functions=[MathReward(), ThinkingReward()]
        ),
    )

    # Set max_steps to the configured value, or -1 if not specified or Null
    max_steps = cfg.trainer.training.steps or -1

    print("All services initialized successfully!")
    shutdown_event = asyncio.Event()
    # In the HostMesh v1 case, we spawn a torchstore storage volume
    # per trainer process.
    # We initialize after service initialization because torchstore currently
    # requires access to the underlying proc meshes in the local rank strategy.
    # We should be able to hide this in the future.
    if MONARCH_HOSTMESH_V1.get_value():
        # TODO: support multiple host meshes
        trainer_num_procs = cfg.actors.trainer["procs"]
        trainer_host_mesh_name = cfg.actors.trainer["mesh_name"]
        trainer_hosts = provisioner.get_host_mesh(trainer_host_mesh_name)
        await ts.initialize(
            mesh=trainer_hosts.spawn_procs(per_host={"procs": trainer_num_procs}),
            strategy=ts.LocalRankStrategy(),
        )
        print("Torchstore successfully initialized with local rank strategy")

    # ---- Core RL loops ---- #
    async def continuous_rollouts():
        rollout_count = 0
        pad_id = await dataloader.pad_token.call_one()
        while not shutdown_event.is_set():
            t = Tracer("main_perf/continuous_rollouts")
            t.start()
            sample = await dataloader.sample.call_one()
            if sample is None:
                print("Dataloader is empty, exiting continuous rollout")
                return

            t.step("data_loading")

            prompt, target = sample["request"], sample["target"]
            responses = await policy.generate.route(prompt)
            # TODO: this shall be part of the responses metadata instead of a separate call
            version = await policy.get_version.route()

            t.step("policy_generation")

            assert (
                len(responses) > 0
            ), "Sanity check: Responses should NEVER return empty"
            assert (
                version := responses[0].generator_version
            ) is not None, "Response must indicate a version"
            group = Group.new_group(
                group_id=rollout_count,
                group_size=group_size,
                request=prompt,
                policy_version=version,
                pad_id=pad_id,
                request_len=max_req_tokens,
                response_len=max_res_tokens,
                target=target,
            )

            input_ids = torch.ones(
                (group_size, max_req_tokens + max_res_tokens),
                dtype=torch.long,
                device="cuda",
            )
            # Populate episode info and calculate rewards
            for i, (episode, response) in enumerate(zip(group.episodes, responses)):
                episode.request_tokens = response.prompt_ids
                episode.response_tokens = response.token_ids
                episode.response = response.text
                input_ids[i, :max_req_tokens] = episode.request_tensor
                input_ids[i, max_req_tokens:] = episode.response_tensor
                episode.reward = await reward_actor.evaluate_response.route(
                    prompt=prompt, response=response.text, target=target
                )

            t.step("reward_evaluation")

            ref_logprobs = await ref_model.forward.route(
                input_ids, max_req_tokens, return_logprobs=True
            )
            t.step("reference_model_calculate_logprobs")

            for i, episode in enumerate(group.episodes):
                episode.ref_logprobs = ref_logprobs[i]
            del ref_logprobs, input_ids
            t.step("compute_logprobs")

            # Calculate advantages and add to replay buffer
            advantages = await compute_advantages.compute.call_one(group)
            for episode, advantage in zip(group.episodes, advantages):
                episode.advantage = advantage
                await replay_buffer.add.call_one(episode)

            # Log metrics
            rollout_count += 1
            record_metric(
                "main/continuous_rollouts/count_rollout_iterations", 1, Reduce.SUM
            )
            t.stop()

    async def continuous_training():
        training_step = 0
        restart_tracer = True  # Flag to control when to restart tracer

        while max_steps == -1 or training_step < max_steps:
            # Restart tracer when needed (initial start or after completing a training step)
            # Otherwise, we cannot measure time waiting for buffer
            if restart_tracer:
                t = Tracer("main_perf/continuous_training")
                t.start()
                restart_tracer = False

            batch = await replay_buffer.sample.call_one(
                curr_policy_version=training_step
            )
            if batch is None:
                await asyncio.sleep(0.1)
            else:
                t.step("waiting_for_buffer")

                inputs, targets = batch
                await trainer.train_step.call(inputs, targets)
                training_step += 1
                t.step("train_step")

                await trainer.push_weights.call(training_step)
                t.step("push_weights")

                await policy.update_weights.fanout(training_step)
                t.step("update_weights")

                if training_step >= 2:
                    await drop_weights(training_step - 1)
                    t.step("drop_weights")

                t.stop()
                restart_tracer = True

                # Flush metrics every training step to WandB
                await mlogger.flush.call_one(training_step)

        print(
            f"Reached training limit ({max_steps} steps). Exiting continuous_training loop."
        )

    num_rollout_threads = cfg.get("rollout_threads", 1)
    num_training_threads = cfg.get("training_threads", 1)
    print(
        f"Starting GRPO with {num_rollout_threads} rollout threads, {num_training_threads} training threads"
    )
    rollout_tasks = [
        asyncio.create_task(continuous_rollouts()) for _ in range(num_rollout_threads)
    ]
    training_task = asyncio.create_task(continuous_training())

    try:
        await training_task
    except KeyboardInterrupt:
        print("Training interrupted by user")
    finally:
        print("Shutting down...")
<<<<<<< HEAD
=======
        shutdown_event.set()

        try:
            # Give rollouts up to 5s to finish naturally
            await asyncio.wait_for(
                asyncio.gather(*rollout_tasks, return_exceptions=True),
                timeout=5,
            )
        except asyncio.TimeoutError:
            print("Timeout waiting for rollouts; forcing cancellation...")
            for t in rollout_tasks:
                t.cancel()
            await asyncio.gather(*rollout_tasks, return_exceptions=True)

        training_task.cancel()

>>>>>>> b7d25264
        # give mlogger time to shutdown backends, otherwise they can stay running.
        # TODO (felipemello) find more elegant solution
        await mlogger.shutdown.call_one()
        await asyncio.sleep(2)
        await shutdown()


if __name__ == "__main__":

    @parse
    def _main(cfg):
        asyncio.run(main(cfg))

    _main()  # @parse grabs the cfg from CLI<|MERGE_RESOLUTION|>--- conflicted
+++ resolved
@@ -520,8 +520,6 @@
         print("Training interrupted by user")
     finally:
         print("Shutting down...")
-<<<<<<< HEAD
-=======
         shutdown_event.set()
 
         try:
@@ -538,7 +536,6 @@
 
         training_task.cancel()
 
->>>>>>> b7d25264
         # give mlogger time to shutdown backends, otherwise they can stay running.
         # TODO (felipemello) find more elegant solution
         await mlogger.shutdown.call_one()
