# Copyright (c) Meta Platforms, Inc. and affiliates.
# All rights reserved.
#
# This source code is licensed under the BSD-style license found in the
# LICENSE file in the root directory of this source tree.

# Usage: python -m apps.grpo.main --config apps/grpo/qwen3_1_7b.yaml

import asyncio
import uuid
from dataclasses import dataclass
from typing import Any, Callable

import torch
import torch.nn.functional as F
import torchstore as ts
from datasets import load_dataset
from forge.actors.policy import Policy
from forge.actors.reference_model import ReferenceModel
from forge.actors.replay_buffer import ReplayBuffer
from forge.actors.trainer import RLTrainer
from forge.cli.config import parse
from forge.controller.actor import ForgeActor
from forge.controller.provisioner import shutdown
from forge.data.rewards import MathReward, ThinkingReward
from forge.losses.grpo_loss import SimpleGRPOLoss
from forge.util.metric_logging import get_metric_logger
from monarch.actor import endpoint
from omegaconf import DictConfig
<<<<<<< HEAD
from vllm.transformers_utils.tokenizer import get_tokenizer


=======
from torchstore.state_dict_utils import DELIM
from torchtitan.config.job_config import Model as TitanJobModelConfig
from transformers import AutoModelForCausalLM
from vllm.transformers_utils.tokenizer import get_tokenizer


def compute_logprobs(
    logits: torch.Tensor, input_ids: torch.Tensor, temperature: float = 1.0
) -> torch.Tensor:
    context_length = logits.shape[1] - input_ids.shape[1]

    # Truncate request logits and drop last
    logits = logits[:, context_length - 1 : -1]

    # Compute logprobs
    logprobs = torch.log_softmax(logits / temperature, dim=-1)
    logprobs = torch.gather(logprobs, 2, input_ids.unsqueeze(-1)).squeeze(-1)

    return logprobs


>>>>>>> 1f7ffe32
@dataclass
class Episode:
    # TODO: add adtional layer for multi-turn
    episode_id: str
    request: str
    policy_version: int
    pad_id: int
    request_len: int
    response_len: int
    target: Any | None = None
    # processed data
    response: str | None = None
    request_tokens: list[int] | None = None
    response_tokens: list[int] | None = None
    ref_logprobs: torch.Tensor | None = None
    reward: float | None = None
    advantage: float | None = None

    @property
    def request_tensor(self):
        tensor = torch.tensor(self.request_tokens, dtype=torch.long)
        if tensor.shape[0] < self.request_len:  # left pad
            diff = self.request_len - tensor.shape[0]
            tensor = F.pad(tensor, (diff, 0), value=self.pad_id)
        return tensor

    @property
    def response_tensor(self):
        tensor = torch.tensor(self.response_tokens, dtype=torch.long)
        if tensor.shape[0] < self.response_len:  # right pad
            diff = self.response_len - tensor.shape[0]
            tensor = F.pad(tensor, (0, diff), value=self.pad_id)
        return tensor


@dataclass
class Group:
    group_id: str
    episodes: list[Episode]

    @classmethod
    def new_group(
        cls,
        group_id: int,
        group_size: int,
        request: str,
        policy_version: int,
        pad_id: int,
        request_len: int,
        response_len: int,
        target: Any = None,
    ):
        episodes = []
        for _ in range(group_size):
            episodes.append(
                Episode(
                    episode_id=str(uuid.uuid4()),
                    request=request,
                    policy_version=policy_version,
                    pad_id=pad_id,
                    request_len=request_len,
                    response_len=response_len,
                    target=target,
                )
            )
        return cls(str(group_id), episodes)


def collate(batches: list[list[Episode]]):
    inputs = []
    targets = []
    for batch in batches:
        request = [e.request_tensor for e in batch]
        request = torch.stack(request)  # [b x s]

        response = [e.response_tensor for e in batch]
        response = torch.stack(response)  # [b x s]

        ref_logprobs = [e.ref_logprobs for e in batch]
        ref_logprobs = torch.stack(ref_logprobs).squeeze()  # [b x s]

        advantages = [e.advantage for e in batch]
        advantages = torch.tensor(advantages).unsqueeze(-1)  # [b x 1]

        pad_id = batch[0].pad_id
        mask = response != pad_id

        input = {"tokens": torch.cat([request, response], dim=1)}
        target = {
            "response": response,
            "ref_logprobs": ref_logprobs,
            "advantages": advantages,
            "padding_mask": mask,
        }
        inputs.append(input)
        targets.append(target)
    return inputs, targets


def compute_logprobs(
    logits: torch.Tensor, input_ids: torch.Tensor, temperature: float = 1.0
) -> torch.Tensor:
    context_length = logits.shape[1] - input_ids.shape[1]
    logits = logits[:, context_length - 1 : -1]
    logprobs = torch.log_softmax(logits / temperature, dim=-1).to(input_ids.device)
    logprobs = torch.gather(logprobs, 2, input_ids.unsqueeze(-1)).squeeze(-1)
    return logprobs


def simple_grpo_loss(
    logits: torch.Tensor,
    response: torch.Tensor,
    ref_logprobs: torch.Tensor,
    advantages: torch.Tensor,
    padding_mask: torch.Tensor,
    beta: float = 0.1,
) -> torch.Tensor:
    logprobs = compute_logprobs(logits, response)
    kl = torch.exp(ref_logprobs - logprobs) - (ref_logprobs - logprobs) - 1
    per_token_policy_loss = torch.exp(logprobs - logprobs.detach()) * advantages
    per_token_loss = -(per_token_policy_loss - beta * kl)
    loss = (
        ((per_token_loss * padding_mask).sum(dim=1))
        / (padding_mask.sum(dim=1).clamp(min=1.0))
    ).mean()
    return loss


@dataclass
class RewardActor(ForgeActor):
    """Reward actor that uses a list of scoring functions."""

    reward_functions: list[Callable]

    @endpoint
    async def evaluate_response(self, prompt: str, response: str, target: str) -> float:
        total_rewards = 0.0
        for reward_fn in self.reward_functions:
            reward = reward_fn(prompt, response, target)
            total_rewards += reward
        return total_rewards / len(self.reward_functions)


class ComputeAdvantages(ForgeActor):
    """Compute advantages for GRPO using reward signals."""

    @endpoint
    async def compute(self, group: Group) -> list[float]:
        # TODO: add batch processing
        rewards = torch.tensor([[e.reward for e in group.episodes]])
        mean = rewards.mean(1, keepdim=True)
        std = rewards.std(1, keepdim=True)
        advantages = (rewards - mean) / (std + 1e-4)
        return advantages.squeeze(0).tolist()


@dataclass
class DatasetActor(ForgeActor):
    """Actor wrapper for HuggingFace dataset to provide async interface."""

    path: str = "openai/gsm8k"
    revision: str = "main"
    data_split: str = "train"
    streaming: bool = True
    model: str = "Qwen/Qwen3-1.7B"

    @endpoint
    def setup(self):
        self._tokenizer = get_tokenizer(self.model)

        def gsm8k_transform(sample):
            system_prompt = """
            Put all your scratchpad work between <think> and </think> tags.
            Your final answer should be between <answer> and </answer> tags otherwise it will not be scored.
            """
            request: str = sample["question"]
            as_chat = [
                {"role": "system", "content": system_prompt},
                {"role": "user", "content": request},
            ]
            formatted_request = self._tokenizer.apply_chat_template(
                as_chat,
                tokenize=False,
                add_generation_prompt=True,
            )
            target: str = sample["answer"]
            formatted_target = target.split("#### ")[1]
            return {"request": formatted_request, "target": formatted_target}

        ds = load_dataset(
            self.path, self.revision, split=self.data_split, streaming=self.streaming
        )
        ds = ds.map(gsm8k_transform)
        ds = ds.shuffle()
        self._iterator = iter(ds)

    @endpoint
    async def sample(self) -> dict[str, str] | None:
        try:
            return next(self._iterator)
        except StopIteration:
            return None

    @endpoint
    async def pad_token(self):
        return self._tokenizer.pad_token_id


async def main(cfg: DictConfig):
    """Main GRPO training loop with rollout and training processes."""
    group_size = cfg.group_size
    max_req_tokens = cfg.max_req_tokens
    max_res_tokens = cfg.max_res_tokens
    mlogger = get_metric_logger(
        "wandb",
        freq=1,
        project="grpo-training",
    )

    # ---- Setup services ---- #
    await ts.initialize()
    (
        dataloader,
        policy,
        trainer,
        replay_buffer,
        compute_advantages,
        ref_model,
        reward_actor,
    ) = await asyncio.gather(
<<<<<<< HEAD
        spawn_service(
            ServiceConfig(**cfg.dataset.service),
            DatasetActor,
            **exclude_service(cfg.dataset),
        ),
        spawn_service(
            ServiceConfig(**cfg.policy.service),
            Policy,
            **exclude_service(cfg.policy),
        ),
        spawn_service(
            ServiceConfig(**cfg.trainer.service),
            RLTrainer,
            loss=simple_grpo_loss,
            **exclude_service(cfg.trainer),
        ),
        spawn_service(
            ServiceConfig(**cfg.replay_buffer.service),
            ReplayBuffer,
            collate=collate,
            **exclude_service(cfg.replay_buffer),
        ),
        spawn_service(
            ServiceConfig(**cfg.compute_advantages.service),
            ComputeAdvantages,
        ),
        spawn_service(
            ServiceConfig(**cfg.ref_model.service),
            ReferenceModel,
            **exclude_service(cfg.ref_model),
        ),
        spawn_service(
            ServiceConfig(**cfg.reward_actor.service),
            RewardActor,
            reward_functions=[MathReward(), ThinkingReward()],
=======
        DatasetActor.options(**cfg.services.dataset).as_service(**cfg.dataset),
        Policy.options(**cfg.services.policy).as_service(**cfg.policy),
        Trainer.options(**cfg.services.trainer).as_service(**cfg.trainer),
        ReplayBuffer.options(**cfg.services.replay_buffer).as_service(
            **cfg.replay_buffer
        ),
        ComputeAdvantages.options(**cfg.services.compute_advantages).as_service(),
        RefModel.options(**cfg.services.ref_model).as_service(**cfg.ref_model),
        RewardActor.options(**cfg.services.reward_actor).as_service(
            reward_functions=[MathReward(), ThinkingReward()]
>>>>>>> 1f7ffe32
        ),
    )

    print("All services initialized successfully!")

    # ---- Core RL loops ---- #
    async def continuous_rollouts():
        rollout_count = 0
        pad_id = await dataloader.pad_token.choose()
        while True:
            sample = await dataloader.sample.choose()
            if sample is None:
                print("Dataloader is empty, exiting continuous rollout")
                return
            prompt, target = sample["request"], sample["target"]
            responses = await policy.generate.choose(prompt)
            version = await policy.get_version.choose()
            group = Group.new_group(
                group_id=rollout_count,
                group_size=group_size,
                request=prompt,
                policy_version=version,
                pad_id=pad_id,
                request_len=max_req_tokens,
                response_len=max_res_tokens,
                target=target,
            )

            input_ids = torch.ones(
                (group_size, max_req_tokens + max_req_tokens),
                dtype=torch.long,
                device="cuda",
            )
            # Populate episode info and calculate rewards
            for i, (episode, response) in enumerate(
                zip(group.episodes, responses.outputs)
            ):
                episode.request_tokens = responses.prompt_token_ids
                episode.response_tokens = response.token_ids
                episode.response = response.text
                input_ids[i, :max_req_tokens] = episode.request_tensor
                input_ids[i, max_req_tokens:] = episode.response_tensor
                episode.reward = await reward_actor.evaluate_response.choose(
                    prompt=prompt, response=response.text, target=target
                )

            # Calculate reference logprobs
            ref_logits = await ref_model.forward.choose(input_ids)
            ref_logprobs = compute_logprobs(ref_logits, input_ids[:, max_req_tokens:])
            for i, episode in enumerate(group.episodes):
                episode.ref_logprobs = ref_logprobs[i]

            # Calculate advantages and add to replay buffer
            advantages = await compute_advantages.compute.choose(group)
            for episode, advantage in zip(group.episodes, advantages):
                episode.advantage = advantage
                await replay_buffer.add.choose(episode)

            # Log metrics
            avg_response_len = (
                sum(len(e.response_tokens) for e in group.episodes) / group_size
            )
            mlogger.log("avg_response_len/rollout", avg_response_len, rollout_count)
            buffer_size = await replay_buffer._numel.choose()
            mlogger.log("buffer_size/rollout", buffer_size, rollout_count)
            avg_reward = sum(e.reward for e in group.episodes) / group_size
            mlogger.log("avg_reward/rollout", avg_reward, rollout_count)

            rollout_count += 1

    async def continuous_training():
        training_step = 0
        policy_version = 0
        while True:
            batch = await replay_buffer.sample.choose(
                curr_policy_version=policy_version
            )
            if batch is None:
                await asyncio.sleep(0.1)
            else:
                inputs, targets = batch
                loss = await trainer.train_step.choose(inputs, targets)
                training_step += 1
                mlogger.log("loss/training_step", loss, training_step)
                await trainer.push_weights.call(policy_version)
                policy_version += 1
                await policy.update_weights.call()

    print("Starting GRPO training loops...")
    # TODO: Start multiple rollouts once all serivces support it
    rollout_task = asyncio.create_task(continuous_rollouts())
    training_task = asyncio.create_task(continuous_training())

    try:
        await asyncio.gather(rollout_task, training_task)
    except KeyboardInterrupt:
        print("Training interrupted by user")
        rollout_task.cancel()
        training_task.cancel()
    finally:
        print("Shutting down...")
        await asyncio.gather(
            dataloader.shutdown(),
            policy.shutdown(),
            trainer.shutdown(),
            replay_buffer.shutdown(),
            compute_advantages.shutdown(),
            ref_model.shutdown(),
            reward_actor.shutdown(),
        )
        # TODO - add a global shutdown that implicitly shuts down all services
        # and remote allocations
        await shutdown()


if __name__ == "__main__":

    @parse
    def _main(cfg):
        asyncio.run(main(cfg))

    _main()  # @parse grabs the cfg from CLI<|MERGE_RESOLUTION|>--- conflicted
+++ resolved
@@ -23,37 +23,12 @@
 from forge.controller.actor import ForgeActor
 from forge.controller.provisioner import shutdown
 from forge.data.rewards import MathReward, ThinkingReward
-from forge.losses.grpo_loss import SimpleGRPOLoss
 from forge.util.metric_logging import get_metric_logger
 from monarch.actor import endpoint
 from omegaconf import DictConfig
-<<<<<<< HEAD
 from vllm.transformers_utils.tokenizer import get_tokenizer
 
 
-=======
-from torchstore.state_dict_utils import DELIM
-from torchtitan.config.job_config import Model as TitanJobModelConfig
-from transformers import AutoModelForCausalLM
-from vllm.transformers_utils.tokenizer import get_tokenizer
-
-
-def compute_logprobs(
-    logits: torch.Tensor, input_ids: torch.Tensor, temperature: float = 1.0
-) -> torch.Tensor:
-    context_length = logits.shape[1] - input_ids.shape[1]
-
-    # Truncate request logits and drop last
-    logits = logits[:, context_length - 1 : -1]
-
-    # Compute logprobs
-    logprobs = torch.log_softmax(logits / temperature, dim=-1)
-    logprobs = torch.gather(logprobs, 2, input_ids.unsqueeze(-1)).squeeze(-1)
-
-    return logprobs
-
-
->>>>>>> 1f7ffe32
 @dataclass
 class Episode:
     # TODO: add adtional layer for multi-turn
@@ -284,57 +259,20 @@
         ref_model,
         reward_actor,
     ) = await asyncio.gather(
-<<<<<<< HEAD
-        spawn_service(
-            ServiceConfig(**cfg.dataset.service),
-            DatasetActor,
-            **exclude_service(cfg.dataset),
-        ),
-        spawn_service(
-            ServiceConfig(**cfg.policy.service),
-            Policy,
-            **exclude_service(cfg.policy),
-        ),
-        spawn_service(
-            ServiceConfig(**cfg.trainer.service),
-            RLTrainer,
-            loss=simple_grpo_loss,
-            **exclude_service(cfg.trainer),
-        ),
-        spawn_service(
-            ServiceConfig(**cfg.replay_buffer.service),
-            ReplayBuffer,
-            collate=collate,
-            **exclude_service(cfg.replay_buffer),
-        ),
-        spawn_service(
-            ServiceConfig(**cfg.compute_advantages.service),
-            ComputeAdvantages,
-        ),
-        spawn_service(
-            ServiceConfig(**cfg.ref_model.service),
-            ReferenceModel,
-            **exclude_service(cfg.ref_model),
-        ),
-        spawn_service(
-            ServiceConfig(**cfg.reward_actor.service),
-            RewardActor,
-            reward_functions=[MathReward(), ThinkingReward()],
-=======
         DatasetActor.options(**cfg.services.dataset).as_service(**cfg.dataset),
         Policy.options(**cfg.services.policy).as_service(**cfg.policy),
-        Trainer.options(**cfg.services.trainer).as_service(**cfg.trainer),
+        RLTrainer.options(**cfg.services.trainer).as_service(
+            **cfg.trainer, loss=simple_grpo_loss
+        ),
         ReplayBuffer.options(**cfg.services.replay_buffer).as_service(
-            **cfg.replay_buffer
+            **cfg.replay_buffer, collate=collate
         ),
         ComputeAdvantages.options(**cfg.services.compute_advantages).as_service(),
-        RefModel.options(**cfg.services.ref_model).as_service(**cfg.ref_model),
+        ReferenceModel.options(**cfg.services.ref_model).as_service(**cfg.ref_model),
         RewardActor.options(**cfg.services.reward_actor).as_service(
             reward_functions=[MathReward(), ThinkingReward()]
->>>>>>> 1f7ffe32
         ),
     )
-
     print("All services initialized successfully!")
 
     # ---- Core RL loops ---- #
