--- conflicted
+++ resolved
@@ -360,13 +360,8 @@
                 loss = await trainer.train_step.choose(inputs, targets)
                 training_step += 1
                 mlogger.log("loss/training_step", loss, training_step)
-<<<<<<< HEAD
-                await trainer.push_weights.call(
-                    training_step, vllm_tp_DEPRECATED=policy_tp_size
-                )
-=======
-                await trainer.push_weights.fanout(training_step)
->>>>>>> 516abf0e
+
+                await trainer.push_weights.call(training_step)
                 await policy.update_weights.fanout(training_step)
 
     print("Starting GRPO training loops...")
