# Copyright (c) Meta Platforms, Inc. and affiliates.
# All rights reserved.
#
# This source code is licensed under the BSD-style license found in the
# LICENSE file in the root directory of this source tree.

# Usage: python -m apps.grpo.main --config apps/grpo/qwen3_1_7b.yaml

import asyncio
import time
import uuid
from dataclasses import dataclass
from typing import Any, Callable

import torch
import torch.nn.functional as F
import torchstore as ts
from datasets import load_dataset
from forge.actors._torchstore_utils import (
    get_dcp_whole_state_dict_key,
    get_param_prefix,
)
from forge.actors.policy import Policy
from forge.actors.reference_model import ReferenceModel
from forge.actors.replay_buffer import ReplayBuffer
from forge.actors.trainer import RLTrainer
from forge.cli.config import parse
from forge.controller.actor import ForgeActor
from forge.controller.provisioner import init_provisioner, shutdown
from forge.data.rewards import MathReward, ThinkingReward
from forge.env import MONARCH_HOSTMESH_V1
from forge.observability.metric_actors import get_or_create_metric_logger
from forge.observability.metrics import record_metric, Reduce
from forge.observability.perf_tracker import Tracer

from forge.types import LauncherConfig, ProvisionerConfig
from forge.util.ops import compute_logprobs
from monarch.actor import endpoint
from omegaconf import DictConfig
from vllm.transformers_utils.tokenizer import get_tokenizer


@dataclass
class Episode:
    # TODO: add adtional layer for multi-turn
    episode_id: str
    request: str
    policy_version: int
    pad_id: int
    request_len: int
    response_len: int
    target: Any | None = None
    # processed data
    response: str | None = None
    request_tokens: list[int] | None = None
    response_tokens: list[int] | None = None
    ref_logprobs: torch.Tensor | None = None
    reward: float | None = None
    advantage: float | None = None

    @property
    def request_tensor(self):
        tensor = torch.tensor(self.request_tokens, dtype=torch.long)
        if tensor.shape[0] < self.request_len:  # left pad
            diff = self.request_len - tensor.shape[0]
            tensor = F.pad(tensor, (diff, 0), value=self.pad_id)
        return tensor

    @property
    def response_tensor(self):
        tensor = torch.tensor(self.response_tokens, dtype=torch.long)
        if tensor.shape[0] < self.response_len:  # right pad
            diff = self.response_len - tensor.shape[0]
            tensor = F.pad(tensor, (0, diff), value=self.pad_id)
        return tensor


@dataclass
class Group:
    group_id: str
    episodes: list[Episode]

    @classmethod
    def new_group(
        cls,
        group_id: int,
        group_size: int,
        request: str,
        policy_version: int,
        pad_id: int,
        request_len: int,
        response_len: int,
        target: Any = None,
    ):
        episodes = []
        for _ in range(group_size):
            episodes.append(
                Episode(
                    episode_id=str(uuid.uuid4()),
                    request=request,
                    policy_version=policy_version,
                    pad_id=pad_id,
                    request_len=request_len,
                    response_len=response_len,
                    target=target,
                )
            )
        return cls(str(group_id), episodes)


def collate(batches: list[list[Episode]]):
    inputs = []
    targets = []
    for batch in batches:
        request = [e.request_tensor for e in batch]
        request = torch.stack(request)  # [b x s]

        response = [e.response_tensor for e in batch]
        response = torch.stack(response)  # [b x s]

        ref_logprobs = [e.ref_logprobs for e in batch]
        ref_logprobs = torch.stack(ref_logprobs).squeeze()  # [b x s]

        advantages = [e.advantage for e in batch]
        advantages = torch.tensor(advantages).unsqueeze(-1)  # [b x 1]

        pad_id = batch[0].pad_id
        mask = response != pad_id

        input = {"tokens": torch.cat([request, response], dim=1)}
        target = {
            "response": response,
            "ref_logprobs": ref_logprobs,
            "advantages": advantages,
            "padding_mask": mask,
        }
        inputs.append(input)
        targets.append(target)
    return inputs, targets


def simple_grpo_loss(
    logits: torch.Tensor,
    response: torch.Tensor,
    ref_logprobs: torch.Tensor,
    advantages: torch.Tensor,
    padding_mask: torch.Tensor,
    beta: float = 0.1,
) -> torch.Tensor:
    """
    Example GRPO Loss Function for RLTrainer
    """
    logprobs: torch.Tensor = compute_logprobs(logits, response)

    # Note: This is also available in losses.grpo_loss via `SimpleGRPOLoss`
    kl = torch.exp(ref_logprobs - logprobs) - (ref_logprobs - logprobs) - 1
    per_token_policy_loss = torch.exp(logprobs - logprobs.detach()) * advantages
    per_token_loss = -(per_token_policy_loss - beta * kl)
    loss = (
        ((per_token_loss * padding_mask).sum(dim=1))
        / (padding_mask.sum(dim=1).clamp(min=1.0))
    ).mean()
    return loss


@dataclass
class RewardActor(ForgeActor):
    """Reward actor that uses a list of scoring functions."""

    reward_functions: list[Callable]

    @endpoint
    async def evaluate_response(self, prompt: str, response: str, target: str) -> float:
        total_rewards = 0.0
        for reward_fn in self.reward_functions:
            reward = reward_fn(prompt, response, target)
            total_rewards += reward

            # Get a name for the reward function (works for classes, functions, lambdas)
            reward_fn_name = getattr(
                reward_fn, "__name__", reward_fn.__class__.__name__
            )
            # per function reward
            record_metric(
                f"reward/evaluate_response/sum_{reward_fn_name}_reward",
                reward,
                Reduce.SUM,
            )
            record_metric(
                f"reward/evaluate_response/avg_{reward_fn_name}_reward",
                reward,
                Reduce.MEAN,
            )
            record_metric(
                f"reward/evaluate_response/std_{reward_fn_name}_reward",
                reward,
                Reduce.STD,
            )

            # avg total reward
            record_metric(
                "reward/evaluate_response/avg_total_reward",
                reward,
                Reduce.MEAN,
            )

            # count fn calls
            record_metric(
                f"reward/evaluate_response/count_{reward_fn_name}_calls",
                1,
                Reduce.SUM,
            )

        avg_reward = total_rewards / len(self.reward_functions)
        return avg_reward


@dataclass
class ComputeAdvantages(ForgeActor):
    """Compute advantages for GRPO using reward signals."""

    @endpoint
    async def compute(self, group: Group) -> list[float]:
        # TODO: add batch processing
        rewards = torch.tensor([[e.reward for e in group.episodes]])
        mean = rewards.mean(1, keepdim=True)
        std = rewards.std(1, keepdim=True)
        advantages = (rewards - mean) / (std + 1e-4)
        return advantages.squeeze(0).tolist()


@dataclass
class DatasetActor(ForgeActor):
    """Actor wrapper for HuggingFace dataset to provide async interface."""

    path: str = "openai/gsm8k"
    revision: str = "main"
    data_split: str = "train"
    streaming: bool = True
    model: str = "Qwen/Qwen3-1.7B"

    @endpoint
    def setup(self):
        self._tokenizer = get_tokenizer(self.model)

        def gsm8k_transform(sample):
            system_prompt = """
            Put all your scratchpad work between <think> and </think> tags.
            Your final answer should be between <answer> and </answer> tags otherwise it will not be scored.
            """
            request: str = sample["question"]
            as_chat = [
                {"role": "system", "content": system_prompt},
                {"role": "user", "content": request},
            ]
            formatted_request = self._tokenizer.apply_chat_template(
                as_chat,
                tokenize=False,
                add_generation_prompt=True,
            )
            target: str = sample["answer"]
            formatted_target = target.split("#### ")[1]
            return {"request": formatted_request, "target": formatted_target}

        ds = load_dataset(
            self.path, self.revision, split=self.data_split, streaming=self.streaming
        )
        ds = ds.map(gsm8k_transform)
        ds = ds.shuffle()
        self._iterator = iter(ds)

    @endpoint
    async def sample(self) -> dict[str, str] | None:
        try:
            sample = next(self._iterator)

            # Record dataset metrics
            record_metric("dataset/sample/count_samples_generated", 1, Reduce.SUM)
            record_metric(
                "dataset/sample/avg_sample_len",
                len(sample["request"]),
                Reduce.MEAN,
            )

            return sample
        except StopIteration:
            return None

    @endpoint
    async def pad_token(self):
        return self._tokenizer.pad_token_id


async def drop_weights(version: int):
    print(f"Dropping weights @ version {version}")
    start_time = time.perf_counter()
    prefix = get_param_prefix(version)
    matching_keys = await ts.keys(prefix)
    # TODO: once we have something like `get_meta()` in torchstore, we can just
    # query the type of the object instead of relying on keys.
    dcp_key = get_dcp_whole_state_dict_key(version)
    if dcp_key in matching_keys:
        dcp_handle = await ts.get(dcp_key)
        dcp_handle.drop()
    for key in matching_keys:
        await ts.delete(key)
    elapsed = time.perf_counter() - start_time
    print(f"Dropped weights @ version {version}, took {elapsed:.2f} seconds")


async def main(cfg: DictConfig):
    """Main GRPO training loop with rollout and training processes."""
    group_size = cfg.group_size
    max_req_tokens = cfg.max_req_tokens
    max_res_tokens = cfg.max_res_tokens

    # ---- Global setups ---- #
    provisioner = None
    if cfg.get("provisioner", None) is not None:
        provisioner = await init_provisioner(
            ProvisionerConfig(launcher_config=LauncherConfig(**cfg.provisioner))
        )
    else:
        provisioner = await init_provisioner()

    metric_logging_cfg = cfg.get("metric_logging", {"console": {"log_per_rank": False}})
    mlogger = await get_or_create_metric_logger()
    await mlogger.init_backends.call_one(metric_logging_cfg)

    # In the host mesh v0 case, actors on remote hosts are not able to communicate
    # with one another. Therefore we use the controller as our storage volume.
    if not MONARCH_HOSTMESH_V1.get_value():
        await ts.initialize(strategy=ts.ControllerStorageVolumes())
        print("Torchstore successfully initialized with controller storage strategy")

    # ---- Setup services ---- #

    (
        dataloader,
        policy,
        trainer,
        replay_buffer,
        compute_advantages,
        ref_model,
        reward_actor,
    ) = await asyncio.gather(
        DatasetActor.options(**cfg.actors.dataset).as_actor(**cfg.dataset),
        Policy.options(**cfg.services.policy).as_service(**cfg.policy),
        RLTrainer.options(**cfg.actors.trainer).as_actor(
            **cfg.trainer, loss=simple_grpo_loss
        ),
        ReplayBuffer.options(**cfg.actors.replay_buffer).as_actor(
            **cfg.replay_buffer, collate=collate
        ),
        ComputeAdvantages.options(**cfg.actors.compute_advantages).as_actor(),
        ReferenceModel.options(**cfg.services.ref_model).as_service(**cfg.ref_model),
        RewardActor.options(**cfg.services.reward_actor).as_service(
            reward_functions=[MathReward(), ThinkingReward()]
        ),
    )

    # Set max_steps to the configured value, or -1 if not specified or Null
    max_steps = cfg.trainer.training.steps or -1

    print("All services initialized successfully!")

<<<<<<< HEAD
    shutdown_event = asyncio.Event()
=======
    # In the HostMesh v1 case, we spawn a torchstore storage volume
    # per trainer process.
    # We initialize after service initialization because torchstore currently
    # requires access to the underlying proc meshes in the local rank strategy.
    # We should be able to hide this in the future.
    if MONARCH_HOSTMESH_V1.get_value():
        # TODO: support multiple host meshes
        trainer_num_procs = cfg.actors.trainer["procs"]
        trainer_host_mesh_name = cfg.actors.trainer["mesh_name"]
        trainer_hosts = provisioner.get_host_mesh(trainer_host_mesh_name)
        await ts.initialize(
            mesh=trainer_hosts.spawn_procs(per_host={"procs": trainer_num_procs}),
            strategy=ts.LocalRankStrategy(),
        )
        print("Torchstore successfully initialized with local rank strategy")
>>>>>>> bc430e9a

    # ---- Core RL loops ---- #
    async def continuous_rollouts():
        rollout_count = 0
        pad_id = await dataloader.pad_token.call_one()
        while not shutdown_event.is_set():
            t = Tracer("main_perf/continuous_rollouts")
            t.start()
            sample = await dataloader.sample.call_one()
            if sample is None:
                print("Dataloader is empty, exiting continuous rollout")
                return

            t.step("data_loading")

            prompt, target = sample["request"], sample["target"]
            responses = await policy.generate.route(prompt)
            # TODO: this shall be part of the responses metadata instead of a separate call
            version = await policy.get_version.route()

            t.step("policy_generation")

            assert (
                len(responses) > 0
            ), "Sanity check: Responses should NEVER return empty"
            assert (
                version := responses[0].generator_version
            ) is not None, "Response must indicate a version"
            group = Group.new_group(
                group_id=rollout_count,
                group_size=group_size,
                request=prompt,
                policy_version=version,
                pad_id=pad_id,
                request_len=max_req_tokens,
                response_len=max_res_tokens,
                target=target,
            )

            input_ids = torch.ones(
                (group_size, max_req_tokens + max_res_tokens),
                dtype=torch.long,
                device="cuda",
            )
            # Populate episode info and calculate rewards
            for i, (episode, response) in enumerate(zip(group.episodes, responses)):
                episode.request_tokens = response.prompt_ids
                episode.response_tokens = response.token_ids
                episode.response = response.text
                input_ids[i, :max_req_tokens] = episode.request_tensor
                input_ids[i, max_req_tokens:] = episode.response_tensor
                episode.reward = await reward_actor.evaluate_response.route(
                    prompt=prompt, response=response.text, target=target
                )

            t.step("reward_evaluation")

            ref_logprobs = await ref_model.forward.route(
                input_ids, max_req_tokens, return_logprobs=True
            )
            t.step("reference_model_calculate_logprobs")

            for i, episode in enumerate(group.episodes):
                episode.ref_logprobs = ref_logprobs[i]
            del ref_logprobs, input_ids
            t.step("compute_logprobs")

            # Calculate advantages and add to replay buffer
            advantages = await compute_advantages.compute.call_one(group)
            for episode, advantage in zip(group.episodes, advantages):
                episode.advantage = advantage
                await replay_buffer.add.call_one(episode)

            # Log metrics
            rollout_count += 1
            record_metric(
                "main/continuous_rollouts/count_rollout_iterations", 1, Reduce.SUM
            )
            t.stop()

    async def continuous_training():
        training_step = 0
        restart_tracer = True  # Flag to control when to restart tracer

        while max_steps == -1 or training_step < max_steps:
            # Restart tracer when needed (initial start or after completing a training step)
            # Otherwise, we cannot measure time waiting for buffer
            if restart_tracer:
                t = Tracer("main_perf/continuous_training")
                t.start()
                restart_tracer = False

            batch = await replay_buffer.sample.call_one(
                curr_policy_version=training_step
            )
            if batch is None:
                await asyncio.sleep(0.1)
            else:
                t.step("waiting_for_buffer")

                inputs, targets = batch
                await trainer.train_step.call(inputs, targets)
                training_step += 1
                t.step("train_step")

                await trainer.push_weights.call(training_step)
                t.step("push_weights")

                await policy.update_weights.fanout(training_step)
                t.step("update_weights")

                if training_step >= 2:
                    await drop_weights(training_step - 1)
                    t.step("drop_weights")

                t.stop()
                restart_tracer = True

                # Flush metrics every training step to WandB
                await mlogger.flush.call_one(training_step)

        print(
            f"Reached training limit ({max_steps} steps). Exiting continuous_training loop."
        )

    num_rollout_threads = cfg.get("rollout_threads", 1)
    num_training_threads = cfg.get("training_threads", 1)
    print(
        f"Starting GRPO with {num_rollout_threads} rollout threads, {num_training_threads} training threads"
    )
    rollout_tasks = [
        asyncio.create_task(continuous_rollouts()) for _ in range(num_rollout_threads)
    ]
    training_task = asyncio.create_task(continuous_training())

    try:
        await training_task
    except KeyboardInterrupt:
        print("Training interrupted by user")
    finally:
        print("Shutting down...")
        shutdown_event.set()

        try:
            # Give rollouts up to 5s to finish naturally
            await asyncio.wait_for(
                asyncio.gather(*rollout_tasks, return_exceptions=True),
                timeout=5,
            )
        except asyncio.TimeoutError:
            print("Timeout waiting for rollouts; forcing cancellation...")
            for t in rollout_tasks:
                t.cancel()
            await asyncio.gather(*rollout_tasks, return_exceptions=True)

        training_task.cancel()

        # give mlogger time to shutdown backends, otherwise they can stay running.
        # TODO (felipemello) find more elegant solution
        await mlogger.shutdown.call_one()
        await asyncio.sleep(2)

        await asyncio.gather(
            DatasetActor.shutdown(dataloader),
            policy.shutdown(),
            RLTrainer.shutdown(trainer),
            ReplayBuffer.shutdown(replay_buffer),
            ComputeAdvantages.shutdown(compute_advantages),
            ref_model.shutdown(),
            reward_actor.shutdown(),
        )
        # TODO - add a global shutdown that implicitly shuts down all services
        # and remote allocations
        await shutdown()


if __name__ == "__main__":

    @parse
    def _main(cfg):
        asyncio.run(main(cfg))

    _main()  # @parse grabs the cfg from CLI<|MERGE_RESOLUTION|>--- conflicted
+++ resolved
@@ -363,10 +363,7 @@
     max_steps = cfg.trainer.training.steps or -1
 
     print("All services initialized successfully!")
-
-<<<<<<< HEAD
     shutdown_event = asyncio.Event()
-=======
     # In the HostMesh v1 case, we spawn a torchstore storage volume
     # per trainer process.
     # We initialize after service initialization because torchstore currently
@@ -382,7 +379,6 @@
             strategy=ts.LocalRankStrategy(),
         )
         print("Torchstore successfully initialized with local rank strategy")
->>>>>>> bc430e9a
 
     # ---- Core RL loops ---- #
     async def continuous_rollouts():
