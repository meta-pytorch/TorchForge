# Copyright (c) Meta Platforms, Inc. and affiliates.
# All rights reserved.
#
# This source code is licensed under the BSD-style license found in the
# LICENSE file in the root directory of this source tree.

import asyncio
<<<<<<< HEAD
import copy
=======
import logging
>>>>>>> 6c19e0b9
import time
import uuid
from dataclasses import dataclass
from typing import Callable

import torch
from datasets import load_dataset
from forge.actors.policy import Policy, PolicyConfig, SamplingOverrides, WorkerConfig
from forge.actors.replay_buffer import ReplayBuffer
from forge.controller.actor import ForgeActor
from forge.controller.service import ServiceConfig, shutdown_service, spawn_service
from forge.data.rewards import MathReward, ThinkingReward
from forge.util.metric_logging import get_metric_logger
from monarch.actor import endpoint
from transformers import AutoModelForCausalLM, AutoTokenizer
from vllm.transformers_utils.tokenizer import get_tokenizer

logger = logging.getLogger(__name__)
logger.setLevel(logging.DEBUG)


def compute_sequence_logprobs(
    model: torch.nn.Module,
    input_ids: torch.Tensor,
    attention_mask: torch.Tensor,
    requires_grad: bool = True,
) -> torch.Tensor:
    context_manager = torch.enable_grad() if requires_grad else torch.no_grad()

    with context_manager:
        outputs = model(input_ids=input_ids, attention_mask=attention_mask)
        logits = outputs.logits

        # Apply log softmax to get log probabilities
        log_probs = torch.log_softmax(logits, dim=-1)

        # Extract log probabilities for the actual tokens (excluding the first token for next-token prediction)
        shifted_input_ids = input_ids[:, 1:]  # Remove first token
        shifted_log_probs = log_probs[:, :-1, :]  # Remove last logit

        # Gather log probabilities for actual tokens
        token_log_probs = torch.gather(
            shifted_log_probs, dim=-1, index=shifted_input_ids.unsqueeze(-1)
        ).squeeze(-1)

        # Sum log probabilities across sequence (masked by attention)
        shifted_attention_mask = attention_mask[:, 1:]
        sequence_log_probs = (token_log_probs * shifted_attention_mask).sum(dim=-1)

        return sequence_log_probs


Role = Literal[
    "system",  # Origin is system prompt
    "user",  # Origin is user
    "assistant",  # Origin is the model output
    "agent",  # Origin is generated
    "tool",  # Origin is return from a tool call
]


@dataclass
class Message:
    role: Role
    content: str


@dataclass
class Episode:
    # TODO: add adtional layer for multi-turn
    episode_id: str
    request: list[Message]
    policy_version: int
    # processed data
    response: list[Message]
    request_tokens: Optional[torch.Tensor]
    response_tokens: Optional[torch.Tensor]
    ref_logprobs: Optional[torch.Tensor] = None
    reward: Optional[float] = None
    advantage: Optional[float] = None
    policy_version: Optional[int] = None


@dataclass
class Group:
    group_id: str
    episodes: list[Episode]

    @classmethod
    def new_group(
        cls, group_id: int, group_size: int, request: list[Message], policy_version: int
    ):
        episodes = []
        for i in range(group_size):
            Episode(
                episode_id=str(uuid.uuid4()),
                request=copy.deepcopy(messages),
                policy_version=policy_version,
            )
        return cls(group_id, episodes)


# @dataclass
# class Group:
#     response: str  # The response text for tokenization
#     ref_logprobs: torch.Tensor
#     reward: float
#     advantage: float = 0.0
#
#
# class Episode:
#     """Episode container for GRPO rollouts."""
#
#     def __init__(self, episode_id: int, prompt: str, target: str, policy_version: int):
#         self.episode_id = episode_id
#         self.prompt = prompt
#         self.target = target
#         self.policy_version = policy_version
#         self.groups: list[Group] = []
#
#     def add_group(self, group: Group):
#         self.groups.append(group)


class Trainer(ForgeActor):
    """GRPO Trainer implementation for policy optimization."""

    def __init__(
        self,
        learning_rate: float = 1e-5,
        beta: float = 0.1,
        model_name: str = "",
        device: torch.device | None = None,
    ):
        super().__init__()
        self.learning_rate = learning_rate
        self.beta = beta  # KL penalty coefficient
        self.model_name = model_name

        # Set device
        if device is None:
            self.device = torch.device("cuda" if torch.cuda.is_available() else "cpu")
        else:
            self.device = device

        # Initialize model and tokenizer
        self.model = AutoModelForCausalLM.from_pretrained(
            model_name,
            torch_dtype=torch.bfloat16,
            trust_remote_code=True,
        ).to(self.device)
        self.model.train()

        self.tokenizer = AutoTokenizer.from_pretrained(model_name)
        if self.tokenizer.pad_token is None:
            self.tokenizer.pad_token = self.tokenizer.eos_token

        # Initialize optimizer
        self.optimizer = torch.optim.AdamW(
            self.model.parameters(), lr=self.learning_rate
        )

        self.logger.info(f"Model initialized on {self.device}")

    @endpoint
    async def train_step(self, batch: list[Episode]):
        total_loss = 0.0
        num_groups_processed = 0

        for episode in batch:
            groups = episode.groups

            # Collect all response texts and corresponding data
            response_texts = []
            ref_logprobs_list = []
            advantages_list = []

            for group in groups:
                response_texts.append(group.response)
                ref_logprobs_list.append(group.ref_logprobs)
                advantages_list.append(group.advantage)

            # Tokenize all responses in batch
            tokenized = self.tokenizer(
                response_texts,
                padding=True,
                truncation=True,
                return_tensors="pt",
                max_length=512,  # Adjust based on your needs
            )

            input_ids = tokenized["input_ids"].to(self.device)
            attention_mask = tokenized["attention_mask"].to(self.device)

            # Compute current policy log probabilities using the model
            current_logprobs = compute_sequence_logprobs(
                self.model, input_ids, attention_mask, requires_grad=True
            )

            # Convert ref_logprobs and advantages to tensors
            ref_logprobs_tensor = torch.stack(ref_logprobs_list).to(self.device)
            advantages_tensor = torch.tensor(advantages_list, dtype=torch.float32).to(
                self.device
            )

            # Compute GRPO loss components
            # Ratio between current policy and reference policy
            ratio = torch.exp(current_logprobs - ref_logprobs_tensor)

            # Policy gradient loss weighted by advantages
            pg_loss = -torch.mean(ratio * advantages_tensor)

            # KL penalty to prevent policy from deviating too far from reference
            kl_penalty = self.beta * torch.mean(
                (current_logprobs - ref_logprobs_tensor) ** 2
            )

            # Total GRPO loss
            loss = pg_loss + kl_penalty
            total_loss += loss.item()
            num_groups_processed += len(groups)

            self.optimizer.zero_grad()
            loss.backward()

            # Gradient clipping (optional but recommended for stability)
            torch.nn.utils.clip_grad_norm_(self.model.parameters(), max_norm=1.0)

            self.optimizer.step()

        avg_loss = total_loss / len(batch) if batch else 0.0

        return {"loss": avg_loss, "groups_processed": num_groups_processed}

    @endpoint
    async def update_weights(self, policy_actor):
        """Update policy model weights with trainer's current weights."""
        # Time how long it takes to update weights
        start_time = time.time()

        # Set model to eval mode for weight extraction
        self.model.eval()

        # Extract current model state dict
        model_state_dict = self.model.state_dict()

        # Convert tensors to CPU for transfer (if they're on GPU)
        cpu_state_dict = {}
        for key, tensor in model_state_dict.items():
            cpu_state_dict[key] = tensor.cpu() if tensor.is_cuda else tensor

        # Update the policy actor's model weights
        await policy_actor.update_model_weights.choose(cpu_state_dict)

        # Set model back to training mode
        self.model.train()

        # Log the time taken
        end_time = time.time()
        self.logger.info(f"Updating weights took {end_time - start_time:.2f} seconds")


class RewardActor(ForgeActor):
    """Reward actor that uses a list of scoring functions."""

    def __init__(self, reward_functions: list[Callable]):
        super().__init__()
        self.reward_functions = reward_functions

    @endpoint
    async def evaluate_response(self, prompt: str, response: str, target: str) -> float:
        total_reward = 0.0
        for reward_fn in self.reward_functions:
            reward = reward_fn(prompt, response, target)
            total_reward += reward
        return total_reward


class ComputeAdvantages(ForgeActor):
    """Compute advantages for GRPO using reward signals."""

    def __init__(self, gamma: float = 0.99, lambda_: float = 0.95):
        super().__init__()
        self.gamma = gamma  # Discount factor
        self.lambda_ = lambda_  # GAE lambda parameter

    @endpoint
    async def compute(self, groups: list[Group]) -> list[float]:
        # Extract rewards from groups
        rewards = [group.reward for group in groups]
        num_groups = len(groups)

        # For simplicity, use reward-to-go as advantages
        # This is a valid advantage estimator: A(s,a) = Q(s,a) - V(s)
        # where Q(s,a) ≈ reward-to-go and V(s) ≈ average reward

        # Compute discounted reward-to-go for each step
        reward_to_go = []
        running_reward = 0.0

        # Calculate discounted returns (reward-to-go)
        for t in reversed(range(num_groups)):
            running_reward = rewards[t] + self.gamma * running_reward
            reward_to_go.insert(0, running_reward)

        # Compute baseline (mean of rewards) and advantages
        baseline = sum(rewards) / len(rewards) if rewards else 0.0
        advantages = [rtg - baseline for rtg in reward_to_go]

        # Normalize advantages to have zero mean and unit variance
        if len(advantages) > 1:
            mean_adv = sum(advantages) / len(advantages)
            var_adv = sum((a - mean_adv) ** 2 for a in advantages) / len(advantages)
            std_adv = (var_adv**0.5) if var_adv > 1e-8 else 1.0
            advantages = [(a - mean_adv) / std_adv for a in advantages]

        return advantages


class RefModel(ForgeActor):
    def __init__(self, model_name, device: torch.device | None = None):
        super().__init__()
        self.model_name = model_name

        # Set device
        if device is None:
            self.device = torch.device("cuda" if torch.cuda.is_available() else "cpu")
        else:
            self.device = device

        # Initialize model and tokenizer
        self.model = AutoModelForCausalLM.from_pretrained(
            model_name,
            torch_dtype=torch.bfloat16,
            trust_remote_code=True,
        ).to(self.device)

        # Set model to eval mode for reference computations
        self.model.eval()

        self.logger.info(f"Model initialized on {self.device}")

    @endpoint
    async def forward(self, token_ids: list[int]) -> torch.Tensor:
        # Use provided token_ids directly
        input_ids = (
            torch.tensor(token_ids, dtype=torch.long).unsqueeze(0).to(self.device)
        )
        # Create attention mask of all 1s since we have actual tokens (no padding)
        attention_mask = torch.ones_like(input_ids).to(self.device)

        # Compute log probabilities using shared utility function
        sequence_log_probs = compute_sequence_logprobs(
            self.model, input_ids, attention_mask, requires_grad=False
        )

        return (
            sequence_log_probs.squeeze()
        )  # Remove batch dimension for single response


@dataclass
class DatasetActor(ForgeActor):
    """Actor wrapper for HuggingFace dataset to provide async interface."""

<<<<<<< HEAD
    path: str
    name: str
    split: str
    streaming: bool
    transform: Callable

    @endpoint
    def setup(self):
        ds = load_dataset(
            self.path, self.name, split=self.split, streaming=self.streaming
        )
        ds = ds.map(self.transform)
=======
    def __init__(
        self, path: str, config_name: str, split: str, streaming: bool, **kwargs
    ):
        super().__init__()

        def gsm8k_to_messages(sample):
            question = sample["question"]
            full_answer: str = sample["answer"]
            answer = full_answer.split("#### ")[1]
            return {"question": question, "answer": answer}

        ds = load_dataset(path, config_name, split=split, streaming=streaming)
        ds = ds.map(gsm8k_to_messages)
>>>>>>> 6c19e0b9
        ds = ds.shuffle()
        self._iterator = iter(ds)

    @endpoint
    async def sample(self) -> dict[str, str] | None:
        try:
            return next(self._iterator)
        except StopIteration:
            return None


async def main():
    """Main GRPO training loop with rollout and training processes."""
    group_size = 1
    model = "Qwen/Qwen3-1.7B"

    # ---- Setup data transform ---- #
    def gsm8k_to_messages(sample):
        question = content = sample["question"]
        full_answer: str = sample["answer"]
        answer = full_answer.split("#### ")[1]
        return
        return [Message("user", question), Message("assistant", answer)]

    # ---- Setup WandB Logger ---- #
    logger = get_metric_logger(
        "wandb",
        freq=1,
        project="grpo-training",
    )

    # ---- Setup services ---- #
<<<<<<< HEAD
    default_service_cfg = ServiceConfig(
        procs_per_replica=1,
        num_replicas=1,
    )

    policy = await spawn_service(
        default_service_cfg,
        Policy,
        PolicyConfig(
            num_workers=1,
            worker_params=WorkerConfig(model=model),
            sampling_params=SamplingOverrides(n=group_size, max_tokens=16),
            available_devices="3",
        ),
    )

    trainer = await spawn_service(
        default_service_cfg,
        Trainer,
        learning_rate=1e-5,
        beta=0.1,
        model_name=model,
        device=torch.device("cuda:1"),
    )

    replay_buffer = await spawn_service(
        default_service_cfg,
        ReplayBuffer,
        batch_size=4,
        max_policy_age=1,
    )

    dataloader = await spawn_service(
        default_service_cfg,
        DatasetActor,
        "openai/gsm8k",
        "main",
        split="train",
        streaming=True,
        transform=gsm8k_to_messages,
    )

    compute_advantages = await spawn_service(
        default_service_cfg,
        ComputeAdvantages,
        gamma=0.99,
        lambda_=0.95,
    )

    ref_model = await spawn_service(
        default_service_cfg,
        RefModel,
        model_name=model,
        device=torch.device("cuda:2"),
    )

    reward_actor = await spawn_service(
        default_service_cfg,
        RewardActor,
        reward_functions=[MathReward(), ThinkingReward()],
=======
    (
        dataloader,
        policy,
        trainer,
        replay_buffer,
        compute_advantages,
        ref_model,
        reward_actor,
    ) = await asyncio.gather(
        spawn_service(
            ServiceConfig(procs_per_replica=1, num_replicas=1),
            DatasetActor,
            path="openai/gsm8k",
            config_name="main",
            split="train",
            streaming=True,
        ),
        spawn_service(
            ServiceConfig(procs_per_replica=1, with_gpus=True, num_replicas=1),
            Policy,
            config=PolicyConfig(
                worker_params=WorkerConfig(model=model),
                sampling_params=SamplingOverrides(
                    num_samples=group_size, max_tokens=16
                ),
            ),
        ),
        spawn_service(
            ServiceConfig(procs_per_replica=1, with_gpus=True, num_replicas=1),
            Trainer,
            learning_rate=1e-5,
            beta=0.1,
            model_name=model,
        ),
        spawn_service(
            ServiceConfig(procs_per_replica=1, num_replicas=1),
            ReplayBuffer,
            batch_size=4,
            max_policy_age=1,
        ),
        spawn_service(
            ServiceConfig(procs_per_replica=1, num_replicas=1),
            ComputeAdvantages,
            gamma=0.99,
            lambda_=0.95,
        ),
        spawn_service(
            ServiceConfig(procs_per_replica=1, num_replicas=1, with_gpus=True),
            RefModel,
            model_name=model,
        ),
        spawn_service(
            ServiceConfig(procs_per_replica=1, num_replicas=1),
            RewardActor,
            reward_functions=[MathReward(), ThinkingReward()],
        ),
>>>>>>> 6c19e0b9
    )

    print("All services initialized successfully!")
    tokenizer = get_tokenizer(model)
    print("philip5:", tokenizer.encode("A fake response"))

    # ---- Core RL loops ---- #
    async def continuous_rollouts():
        rollout_count = 0
        while True:
            sample = await dataloader.sample.choose()
            if sample is None:
                print("Dataloader is empty, exiting continuous rollout")
                return
            prompt, target = sample
            version = 0  # await policy.get_current_version.choose()
            group = Group.new_group(
                group_id=rollout_count,
                group_size=group_size,
                request=sample,
                policy_version=version,
            )
            responses = await policy.generate.choose(prompt)
            for episode, response in zip(group.episodes, responses.outputs):

                episode.tokens = response.prompt_token_ids + response.token_ids
                ref_logprobs = await ref_model.forward.choose(episode.tokens)
                reward = await reward_actor.evaluate_response.choose(
                    prompt=prompt, response=action.text, target=target
                )
                episode.add_group(
                    Group(
                        response=action.text,
                        ref_logprobs=ref_logprobs,
                        reward=reward,
                    )
                )

            advantages = await compute_advantages.compute.choose(episode.groups)
            for advantage, group in zip(advantages, episode.groups):
                group.advantage = advantage

            await replay_buffer.add.choose(episode)

            rollout_count += 1
            if rollout_count % 10 == 0:
                avg_reward = sum(group.reward for group in episode.groups) / len(
                    episode.groups
                )
                print(
                    f"Generated {rollout_count} rollouts w/ average reward {avg_reward}"
                )
                logger.log("reward/rollout", avg_reward, rollout_count)

    async def continuous_training():
        training_step = 0
        while True:
            batch = await replay_buffer.sample.choose(curr_policy_version=0)
            if batch is None:
                await asyncio.sleep(0.1)
            else:
                training_result = await trainer.train_step.choose(batch)
                training_step += 1
                if training_step % 10 == 0:
                    print(f"Completed {training_step} training steps")
                    if training_result:
                        loss_value = training_result.get("loss", 0.0)
                        print(f"Latest loss: {loss_value}")
                        logger.log("loss/training_step", loss_value, training_step)
                # await trainer.update_weights(policy)

    print("Starting GRPO training loops...")
    # TODO: Start multiple rollouts once all serivces support it
    rollout_task = asyncio.create_task(continuous_rollouts())
    training_task = asyncio.create_task(continuous_training())

    try:
        await asyncio.gather(rollout_task, training_task)
    except KeyboardInterrupt:
        print("Training interrupted by user")
        rollout_task.cancel()
        training_task.cancel()
    finally:
        print("Shutting down...")
        await asyncio.gather(
            shutdown_service(policy),
            shutdown_service(trainer),
            shutdown_service(replay_buffer),
            shutdown_service(dataloader),
            shutdown_service(compute_advantages),
            shutdown_service(ref_model),
            shutdown_service(reward_actor),
        )


if __name__ == "__main__":
    asyncio.run(main())<|MERGE_RESOLUTION|>--- conflicted
+++ resolved
@@ -5,11 +5,8 @@
 # LICENSE file in the root directory of this source tree.
 
 import asyncio
-<<<<<<< HEAD
 import copy
-=======
 import logging
->>>>>>> 6c19e0b9
 import time
 import uuid
 from dataclasses import dataclass
@@ -375,9 +372,8 @@
 class DatasetActor(ForgeActor):
     """Actor wrapper for HuggingFace dataset to provide async interface."""
 
-<<<<<<< HEAD
     path: str
-    name: str
+    dataset_name: str
     split: str
     streaming: bool
     transform: Callable
@@ -385,24 +381,9 @@
     @endpoint
     def setup(self):
         ds = load_dataset(
-            self.path, self.name, split=self.split, streaming=self.streaming
+            self.path, self.dataset_name, split=self.split, streaming=self.streaming
         )
         ds = ds.map(self.transform)
-=======
-    def __init__(
-        self, path: str, config_name: str, split: str, streaming: bool, **kwargs
-    ):
-        super().__init__()
-
-        def gsm8k_to_messages(sample):
-            question = sample["question"]
-            full_answer: str = sample["answer"]
-            answer = full_answer.split("#### ")[1]
-            return {"question": question, "answer": answer}
-
-        ds = load_dataset(path, config_name, split=split, streaming=streaming)
-        ds = ds.map(gsm8k_to_messages)
->>>>>>> 6c19e0b9
         ds = ds.shuffle()
         self._iterator = iter(ds)
 
@@ -435,68 +416,6 @@
     )
 
     # ---- Setup services ---- #
-<<<<<<< HEAD
-    default_service_cfg = ServiceConfig(
-        procs_per_replica=1,
-        num_replicas=1,
-    )
-
-    policy = await spawn_service(
-        default_service_cfg,
-        Policy,
-        PolicyConfig(
-            num_workers=1,
-            worker_params=WorkerConfig(model=model),
-            sampling_params=SamplingOverrides(n=group_size, max_tokens=16),
-            available_devices="3",
-        ),
-    )
-
-    trainer = await spawn_service(
-        default_service_cfg,
-        Trainer,
-        learning_rate=1e-5,
-        beta=0.1,
-        model_name=model,
-        device=torch.device("cuda:1"),
-    )
-
-    replay_buffer = await spawn_service(
-        default_service_cfg,
-        ReplayBuffer,
-        batch_size=4,
-        max_policy_age=1,
-    )
-
-    dataloader = await spawn_service(
-        default_service_cfg,
-        DatasetActor,
-        "openai/gsm8k",
-        "main",
-        split="train",
-        streaming=True,
-        transform=gsm8k_to_messages,
-    )
-
-    compute_advantages = await spawn_service(
-        default_service_cfg,
-        ComputeAdvantages,
-        gamma=0.99,
-        lambda_=0.95,
-    )
-
-    ref_model = await spawn_service(
-        default_service_cfg,
-        RefModel,
-        model_name=model,
-        device=torch.device("cuda:2"),
-    )
-
-    reward_actor = await spawn_service(
-        default_service_cfg,
-        RewardActor,
-        reward_functions=[MathReward(), ThinkingReward()],
-=======
     (
         dataloader,
         policy,
@@ -553,7 +472,6 @@
             RewardActor,
             reward_functions=[MathReward(), ThinkingReward()],
         ),
->>>>>>> 6c19e0b9
     )
 
     print("All services initialized successfully!")
