--- conflicted
+++ resolved
@@ -357,15 +357,8 @@
         Trainer.options(**cfg.trainer.service).as_service(
             model_name=model, **exclude_service(cfg.trainer)
         ),
-<<<<<<< HEAD
         ReplayBuffer.options(**cfg.replay_buffer.service).as_service(
             **exclude_service(cfg.replay_buffer)
-=======
-        spawn_service(
-            ServiceConfig(**cfg.trainer.service),
-            Trainer,
-            **exclude_service(cfg.trainer),
->>>>>>> c50a2a1b
         ),
         ComputeAdvantages.options(**cfg.compute_advantages.service).as_service(),
         RefModel.options(**cfg.ref_model.service).as_service(model_name=model),
