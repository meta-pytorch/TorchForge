# Copyright (c) Meta Platforms, Inc. and affiliates.
# All rights reserved.
#
# This source code is licensed under the BSD-style license found in the
# LICENSE file in the root directory of this source tree.

# Usage: python -m apps.grpo.main --config apps/grpo/qwen3_1_7b.yaml

import asyncio
<<<<<<< HEAD

import time
=======
import pprint
>>>>>>> 2502258f
import uuid
from dataclasses import dataclass
from typing import Any, Callable

import torch
import torch.nn.functional as F
import torchstore as ts
from datasets import load_dataset
from forge.actors.policy import Policy
from forge.actors.reference_model import ReferenceModel
from forge.actors.replay_buffer import ReplayBuffer
from forge.actors.trainer import RLTrainer
from forge.cli.config import parse
from forge.controller.actor import ForgeActor
from forge.controller.provisioner import shutdown
from forge.data.rewards import MathReward, ThinkingReward
from forge.observability.metric_actors import setup_metric_logger
from forge.observability.metrics import record_metric, ReductionType
from forge.observability.perf_tracker import Timer
from forge.util.ops import selective_log_softmax
from monarch.actor import endpoint
from omegaconf import DictConfig
from vllm.transformers_utils.tokenizer import get_tokenizer


@dataclass
class Episode:
    # TODO: add adtional layer for multi-turn
    episode_id: str
    request: str
    policy_version: int
    pad_id: int
    request_len: int
    response_len: int
    target: Any | None = None
    # processed data
    response: str | None = None
    request_tokens: list[int] | None = None
    response_tokens: list[int] | None = None
    ref_logprobs: torch.Tensor | None = None
    reward: float | None = None
    advantage: float | None = None

    @property
    def request_tensor(self):
        tensor = torch.tensor(self.request_tokens, dtype=torch.long)
        if tensor.shape[0] < self.request_len:  # left pad
            diff = self.request_len - tensor.shape[0]
            tensor = F.pad(tensor, (diff, 0), value=self.pad_id)
        return tensor

    @property
    def response_tensor(self):
        tensor = torch.tensor(self.response_tokens, dtype=torch.long)
        if tensor.shape[0] < self.response_len:  # right pad
            diff = self.response_len - tensor.shape[0]
            tensor = F.pad(tensor, (0, diff), value=self.pad_id)
        return tensor


@dataclass
class Group:
    group_id: str
    episodes: list[Episode]

    @classmethod
    def new_group(
        cls,
        group_id: int,
        group_size: int,
        request: str,
        policy_version: int,
        pad_id: int,
        request_len: int,
        response_len: int,
        target: Any = None,
    ):
        episodes = []
        for _ in range(group_size):
            episodes.append(
                Episode(
                    episode_id=str(uuid.uuid4()),
                    request=request,
                    policy_version=policy_version,
                    pad_id=pad_id,
                    request_len=request_len,
                    response_len=response_len,
                    target=target,
                )
            )
        return cls(str(group_id), episodes)


def collate(batches: list[list[Episode]]):
    inputs = []
    targets = []
    for batch in batches:
        request = [e.request_tensor for e in batch]
        request = torch.stack(request)  # [b x s]

        response = [e.response_tensor for e in batch]
        response = torch.stack(response)  # [b x s]

        ref_logprobs = [e.ref_logprobs for e in batch]
        ref_logprobs = torch.stack(ref_logprobs).squeeze()  # [b x s]

        advantages = [e.advantage for e in batch]
        advantages = torch.tensor(advantages).unsqueeze(-1)  # [b x 1]

        pad_id = batch[0].pad_id
        mask = response != pad_id

        input = {"tokens": torch.cat([request, response], dim=1)}
        target = {
            "response": response,
            "ref_logprobs": ref_logprobs,
            "advantages": advantages,
            "padding_mask": mask,
        }
        inputs.append(input)
        targets.append(target)
    return inputs, targets


def compute_logprobs(
    logits: torch.Tensor, input_ids: torch.Tensor, temperature: float = 1.0
) -> torch.Tensor:
    context_length = logits.shape[1] - input_ids.shape[1]
    logits = logits[:, context_length - 1 : -1].to(input_ids.device)
    scaled_logits = logits / temperature
    logprobs = selective_log_softmax(scaled_logits, input_ids)
    return logprobs


def simple_grpo_loss(
    logits: torch.Tensor,
    response: torch.Tensor,
    ref_logprobs: torch.Tensor,
    advantages: torch.Tensor,
    padding_mask: torch.Tensor,
    beta: float = 0.1,
) -> torch.Tensor:
    logprobs = compute_logprobs(logits, response)
    kl = torch.exp(ref_logprobs - logprobs) - (ref_logprobs - logprobs) - 1
    per_token_policy_loss = torch.exp(logprobs - logprobs.detach()) * advantages
    per_token_loss = -(per_token_policy_loss - beta * kl)
    loss = (
        ((per_token_loss * padding_mask).sum(dim=1))
        / (padding_mask.sum(dim=1).clamp(min=1.0))
    ).mean()
    return loss


@dataclass
class RewardActor(ForgeActor):
    """Reward actor that uses a list of scoring functions."""

    reward_functions: list[Callable]

    @endpoint
    async def evaluate_response(self, prompt: str, response: str, target: str) -> float:
        total_rewards = 0.0
        for reward_fn in self.reward_functions:
            reward = reward_fn(prompt, response, target)
            total_rewards += reward

            # Get a name for the reward function (works for classes, functions, lambdas)
            reward_fn_name = getattr(
                reward_fn, "__name__", reward_fn.__class__.__name__
            )
            # # per function reward
            record_metric(
                f"reward/evaluate_response/sum_{reward_fn_name}_reward",
                reward,
                ReductionType.SUM,
            )
            record_metric(
                f"reward/evaluate_response/avg_{reward_fn_name}_reward",
                reward,
                ReductionType.MEAN,
            )
            record_metric(
                f"reward/evaluate_response/std_{reward_fn_name}_reward",
                reward,
                ReductionType.STD,
            )

            # # avg total reward
            record_metric(
                "reward/evaluate_response/avg_total_reward",
                reward,
                ReductionType.MEAN,
            )

            # # count fn calls
            record_metric(
                f"reward/evaluate_response/count_{reward_fn_name}_calls",
                1,
                ReductionType.SUM,
            )

        avg_reward = total_rewards / len(self.reward_functions)
        return avg_reward


@dataclass
class ComputeAdvantages(ForgeActor):
    """Compute advantages for GRPO using reward signals."""

    @endpoint
    async def compute(self, group: Group) -> list[float]:
        # TODO: add batch processing
        rewards = torch.tensor([[e.reward for e in group.episodes]])
        mean = rewards.mean(1, keepdim=True)
        std = rewards.std(1, keepdim=True)
        advantages = (rewards - mean) / (std + 1e-4)
        return advantages.squeeze(0).tolist()


@dataclass
class DatasetActor(ForgeActor):
    """Actor wrapper for HuggingFace dataset to provide async interface."""

    path: str = "openai/gsm8k"
    revision: str = "main"
    data_split: str = "train"
    streaming: bool = True
    model: str = "Qwen/Qwen3-1.7B"

    @endpoint
    def setup(self):
        self._tokenizer = get_tokenizer(self.model)

        def gsm8k_transform(sample):
            system_prompt = """
            Put all your scratchpad work between <think> and </think> tags.
            Your final answer should be between <answer> and </answer> tags otherwise it will not be scored.
            """
            request: str = sample["question"]
            as_chat = [
                {"role": "system", "content": system_prompt},
                {"role": "user", "content": request},
            ]
            formatted_request = self._tokenizer.apply_chat_template(
                as_chat,
                tokenize=False,
                add_generation_prompt=True,
            )
            target: str = sample["answer"]
            formatted_target = target.split("#### ")[1]
            return {"request": formatted_request, "target": formatted_target}

        ds = load_dataset(
            self.path, self.revision, split=self.data_split, streaming=self.streaming
        )
        ds = ds.map(gsm8k_transform)
        ds = ds.shuffle()
        self._iterator = iter(ds)

    @endpoint
    async def sample(self) -> dict[str, str] | None:
        try:
            sample = next(self._iterator)

            # Record dataset metrics
            record_metric(
                "dataset/sample/count_samples_generated", 1, ReductionType.SUM
            )
            record_metric(
                "dataset/sample/avg_sample_len",
                len(sample["request"]),
                ReductionType.MEAN,
            )

            return sample
        except StopIteration:
            return None

    @endpoint
    async def pad_token(self):
        return self._tokenizer.pad_token_id


async def main(cfg: DictConfig):
    """Main GRPO training loop with rollout and training processes."""
    group_size = cfg.group_size
    max_req_tokens = cfg.max_req_tokens
    max_res_tokens = cfg.max_res_tokens

    # TODO: delete this logic after we are confident on the vllm weight sync long term fix PR #184
    policy_tp_size = cfg.policy.engine_config.tensor_parallel_size
<<<<<<< HEAD

    # initialize before spawning services
    mlogger = await setup_metric_logger()

=======
    mlogger = get_metric_logger(
        "wandb",
        freq=1,
        project="grpo-training",
    )
    print("job config:")
    pprint.pprint(cfg)
>>>>>>> 2502258f
    # ---- Setup services ---- #
    await ts.initialize(strategy=ts.ControllerStorageVolumes())
    (
        dataloader,
        policy,
        trainer,
        replay_buffer,
        compute_advantages,
        ref_model,
        reward_actor,
    ) = await asyncio.gather(
        DatasetActor.options(**cfg.services.dataset).as_service(**cfg.dataset),
        Policy.options(**cfg.services.policy).as_service(**cfg.policy),
        RLTrainer.options(**cfg.services.trainer).as_service(
            **cfg.trainer, loss=simple_grpo_loss
        ),
        ReplayBuffer.options(**cfg.services.replay_buffer).as_service(
            **cfg.replay_buffer, collate=collate
        ),
        ComputeAdvantages.options(**cfg.services.compute_advantages).as_service(),
        ReferenceModel.options(**cfg.services.ref_model).as_service(**cfg.ref_model),
        RewardActor.options(**cfg.services.reward_actor).as_service(
            reward_functions=[MathReward(), ThinkingReward()]
        ),
    )

    # Initialize logging backends after all processes are spawned (e.g. wandb)
    metric_logging = cfg.get("metric_logging", {"console": {"log_per_rank": False}})
    await mlogger.init_backends.call_one(metric_logging)

    print("All services initialized successfully!")

    # Set up a global step counter for consistent metric flushing
    global_step = 0

    # ---- Core RL loops ---- #
    async def continuous_rollouts():
        rollout_count = 0
        pad_id = await dataloader.pad_token.route()
        while True:
            timer = Timer("main_perf/rollout")
            timer.start()
            sample = await dataloader.sample.route()
            if sample is None:
                print("Dataloader is empty, exiting continuous rollout")
                return

            timer.step("data_loading")

            prompt, target = sample["request"], sample["target"]
            responses = await policy.generate.route(prompt)
            # TODO: this shall be part of the responses metadata instead of a separate call
            version = await policy.get_version.route()

            timer.step("policy_generation")

            assert (
                len(responses) > 0
            ), "Sanity check: Responses should NEVER return empty"
            assert (
                version := responses[0].generator_version
            ) is not None, "Response must indicate a version"
            group = Group.new_group(
                group_id=rollout_count,
                group_size=group_size,
                request=prompt,
                policy_version=version,
                pad_id=pad_id,
                request_len=max_req_tokens,
                response_len=max_res_tokens,
                target=target,
            )

            input_ids = torch.ones(
                (group_size, max_req_tokens + max_res_tokens),
                dtype=torch.long,
                device="cuda",
            )
            # Populate episode info and calculate rewards
            for i, (episode, response) in enumerate(zip(group.episodes, responses)):
                episode.request_tokens = response.prompt_ids
                episode.response_tokens = response.token_ids
                episode.response = response.text
                input_ids[i, :max_req_tokens] = episode.request_tensor
                input_ids[i, max_req_tokens:] = episode.response_tensor
                episode.reward = await reward_actor.evaluate_response.route(
                    prompt=prompt, response=response.text, target=target
                )

            timer.step("reward_evaluation")

            # Calculate reference logprobs
            ref_logits = await ref_model.forward.route(input_ids)
            timer.step("reference_model_forward")

            ref_logprobs = compute_logprobs(ref_logits, input_ids[:, max_req_tokens:])
            for i, episode in enumerate(group.episodes):
                episode.ref_logprobs = ref_logprobs[i]
            del ref_logits, ref_logprobs, input_ids
            timer.step("compute_logprobs")

            # Calculate advantages and add to replay buffer
            advantages = await compute_advantages.compute.route(group)
            for episode, advantage in zip(group.episodes, advantages):
                episode.advantage = advantage
                await replay_buffer.add.route(episode)
                record_metric(
                    "main/rollout/avg_advantage", advantage, ReductionType.MEAN
                )
                record_metric(
                    "main/rollout/std_advantage", advantage, ReductionType.STD
                )
            timer.step("advantage_computation")

            rollout_count += 1
            record_metric("main/rollout/count_rollout_iterations", 1, ReductionType.SUM)
            timer.end()

    async def continuous_training():
        training_step = 0
        while True:
            timer = Timer("main_perf/training", use_gpu=True)
            timer.start()

            batch = await replay_buffer.sample.route(curr_policy_version=training_step)
            if batch is None:
                # Track time waiting for buffer
                wait_start = time.perf_counter()
                await asyncio.sleep(0.1)
                wait_end = time.perf_counter()
                record_metric(
                    "main/training/total_buffer_wait_time_s",
                    wait_end - wait_start,
                    ReductionType.SUM,
                )
            else:
                timer.step("buffer_sampling")

                inputs, targets = batch
                loss = await trainer.train_step.route(inputs, targets)

                timer.step("training_step")

                # Record training metrics
                record_metric(
                    "main/training/count_training_iterations", 1, ReductionType.SUM
                )

                training_step += 1
<<<<<<< HEAD
                await trainer.push_weights.fanout(
                    training_step, vllm_tp_DEPRECATED=policy_tp_size
                )
=======
                mlogger.log("loss/training_step", loss, training_step)
                await trainer.push_weights.fanout(training_step)
>>>>>>> 2502258f
                await policy.update_weights.fanout(training_step)

                timer.step("weight_updates")

                # Flush metrics every training step to WandB
                await mlogger.flush.call_one(training_step)
                timer.end()

    print("Starting GRPO training loops...")
    # TODO: Start multiple rollouts once all serivces support it
    rollout_task = asyncio.create_task(continuous_rollouts())
    training_task = asyncio.create_task(continuous_training())

    try:
        await asyncio.gather(rollout_task, training_task)
    except KeyboardInterrupt:
        print("Training interrupted by user")
        rollout_task.cancel()
        training_task.cancel()
    finally:
        print("Shutting down...")
        await asyncio.gather(mlogger.shutdown.call_one())

        await asyncio.gather(
            dataloader.shutdown(),
            policy.shutdown(),
            trainer.shutdown(),
            replay_buffer.shutdown(),
            compute_advantages.shutdown(),
            ref_model.shutdown(),
            reward_actor.shutdown(),
        )
        # TODO - add a global shutdown that implicitly shuts down all services
        # and remote allocations
        await shutdown()


if __name__ == "__main__":

    @parse
    def _main(cfg):
        asyncio.run(main(cfg))

    _main()  # @parse grabs the cfg from CLI<|MERGE_RESOLUTION|>--- conflicted
+++ resolved
@@ -7,12 +7,7 @@
 # Usage: python -m apps.grpo.main --config apps/grpo/qwen3_1_7b.yaml
 
 import asyncio
-<<<<<<< HEAD
-
-import time
-=======
-import pprint
->>>>>>> 2502258f
+
 import uuid
 from dataclasses import dataclass
 from typing import Any, Callable
@@ -304,20 +299,10 @@
 
     # TODO: delete this logic after we are confident on the vllm weight sync long term fix PR #184
     policy_tp_size = cfg.policy.engine_config.tensor_parallel_size
-<<<<<<< HEAD
 
     # initialize before spawning services
     mlogger = await setup_metric_logger()
 
-=======
-    mlogger = get_metric_logger(
-        "wandb",
-        freq=1,
-        project="grpo-training",
-    )
-    print("job config:")
-    pprint.pprint(cfg)
->>>>>>> 2502258f
     # ---- Setup services ---- #
     await ts.initialize(strategy=ts.ControllerStorageVolumes())
     (
@@ -445,16 +430,9 @@
             batch = await replay_buffer.sample.route(curr_policy_version=training_step)
             if batch is None:
                 # Track time waiting for buffer
-                wait_start = time.perf_counter()
                 await asyncio.sleep(0.1)
-                wait_end = time.perf_counter()
-                record_metric(
-                    "main/training/total_buffer_wait_time_s",
-                    wait_end - wait_start,
-                    ReductionType.SUM,
-                )
             else:
-                timer.step("buffer_sampling")
+                timer.step("waiting_for_buffer")
 
                 inputs, targets = batch
                 loss = await trainer.train_step.route(inputs, targets)
@@ -467,14 +445,7 @@
                 )
 
                 training_step += 1
-<<<<<<< HEAD
-                await trainer.push_weights.fanout(
-                    training_step, vllm_tp_DEPRECATED=policy_tp_size
-                )
-=======
-                mlogger.log("loss/training_step", loss, training_step)
                 await trainer.push_weights.fanout(training_step)
->>>>>>> 2502258f
                 await policy.update_weights.fanout(training_step)
 
                 timer.step("weight_updates")
