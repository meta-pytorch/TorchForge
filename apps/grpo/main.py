--- conflicted
+++ resolved
@@ -301,14 +301,10 @@
         provisioner = await init_provisioner(
             ProvisionerConfig(launcher_config=LauncherConfig(**cfg.provisioner))
         )
-<<<<<<< HEAD
-    metric_logging_cfg = cfg.get("metric_logging", {})
-=======
     else:
         provisioner = await init_provisioner()
 
-    metric_logging_cfg = cfg.get("metric_logging", {"console": {"log_per_rank": False}})
->>>>>>> 1f45470b
+    metric_logging_cfg = cfg.get("metric_logging", {})
     mlogger = await get_or_create_metric_logger(process_name="Controller")
     await mlogger.init_backends.call_one(metric_logging_cfg)
 
