--- conflicted
+++ resolved
@@ -3,13 +3,8 @@
 # NOTE - This has not been tested for correctness yet! All testing so far has been only for infrastructure stability
 
 # Global configuration
-<<<<<<< HEAD
 group_size: 16
 batch_size: 16
-=======
-group_size: 2
-local_batch_size: 8 # per-device batch size
->>>>>>> b9c3d346
 max_req_tokens: 512
 max_res_tokens: 1536
 model: "Qwen/Qwen3-32B"
@@ -19,7 +14,7 @@
   launcher: slurm
 
 # Main loop configuration
-rollout_threads: 16  # Recommended to set equal to policy.num_replicas
+rollout_threads: 16 # equal to batch size for now
 
 # Observability configuration
 metric_logging:
@@ -124,13 +119,8 @@
 # All resource allocations
 services:
   policy:
-<<<<<<< HEAD
     procs: ${policy.engine_config.tensor_parallel_size}
     num_replicas: 4
-=======
-    procs: ${policy.engine_args.tensor_parallel_size}
-    num_replicas: 1
->>>>>>> b9c3d346
     hosts: 1
     with_gpus: true
   ref_model:
