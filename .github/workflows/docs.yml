name: Docs

on:
  push:
    branches:
      - main
  pull_request:
  workflow_dispatch:

jobs:
  build-docs:
    if: github.repository_owner == 'meta-pytorch'
    name: Build Documentation
    runs-on: linux.g5.4xlarge.nvidia.gpu
    timeout-minutes: 30
    steps:
      - name: Checkout
        uses: actions/checkout@v4
        with:
          fetch-depth: 0
      - name: Setup conda env
        uses: conda-incubator/setup-miniconda@v2
        with:
          auto-update-conda: true
          miniconda-version: "latest"
          activate-environment: test
          python-version: '3.10'
          auto-activate: false
      - name: Verify conda environment
        shell: bash -l {0}
        run: |
          conda info
          which python
          which conda
      - name: Update pip
        shell: bash -l {0}
        run: python -m pip install --upgrade pip
      - name: Install pytorch
        shell: bash -l {0}
        run: pip3 install --pre torch --index-url https://download.pytorch.org/whl/nightly/cu130 --force-reinstall
      - name: Install monarch
        shell: bash -l {0}
<<<<<<< HEAD
        run: pip install torchmonarch
      - name: Install torchtitan
        shell: bash -l {0}
        run: pip install --pre torchtitan --index-url https://download.pytorch.org/whl/nightly/cu130
=======
        run: pip install assets/ci/monarch_no_torch-0.1.0.dev20251010-py3-none-any.whl
>>>>>>> 7be455db
      - name: Install torchforge
        shell: bash -l {0}
        env:
          GH_TOKEN: ${{ github.token }}
        run: ./scripts/install.sh
      - name: Install docs dependencies
        shell: bash -l {0}
        run: python -m pip install -r docs/requirements.txt
      - name: Build docs
        shell: bash -l {0}
        working-directory: docs
        run: |
          # Set up library paths to ensure all dependencies are available
          # This is critical for monarch and other native dependencies that need libpython3.10.so.1.0
          export LD_LIBRARY_PATH="${CONDA_PREFIX}/lib:${LD_LIBRARY_PATH:-}"

          # Also set CUDA paths if needed
          if [ -d "/usr/local/cuda-12.9" ]; then
            export LD_LIBRARY_PATH="/usr/local/cuda-12.9/compat:${LD_LIBRARY_PATH}"
            export CUDA_HOME=/usr/local/cuda-12.9
          fi

          # Verify dependencies can be imported before building docs
          echo "Verifying dependencies..."
          python -c "import forge; print('✓ forge imported successfully')"
          python -c "import monarch; print('✓ monarch imported successfully')"

          # Build docs with -WT (warnings as errors) and --keep-going to see all issues
          # Capture exit code but continue to see all errors
          set +e
          make html SPHINXOPTS="--keep-going"
          BUILD_EXIT_CODE=$?
          set -e

          # Report results
          if [ $BUILD_EXIT_CODE -ne 0 ]; then
            echo "❌ Documentation build failed with warnings or errors (exit code: $BUILD_EXIT_CODE)"
            exit $BUILD_EXIT_CODE
          else
            echo "✅ Documentation build completed successfully with no warnings or errors"
          fi
      - name: Upload docs artifact
        uses: actions/upload-artifact@v4
        with:
          name: docs
          path: docs/build/html/

  doc-preview:
    runs-on: linux.large
    needs: build-docs
    if: ${{ github.event_name == 'pull_request' }}
    steps:
      - name: Checkout
        uses: actions/checkout@v4
      - name: Download artifact
        uses: actions/download-artifact@v4
        with:
          name: docs
          path: docs
      - name: Add noindex to preview docs
        run: |
          echo "Adding noindex meta tag to prevent search engine indexing of preview docs"
          find docs -name "*.html" -print0 | xargs -0 sed -i 's/<head>/<head>\n  <meta name="robots" content="noindex">/'
      - name: Upload docs preview
        uses: seemethere/upload-artifact-s3@v5
        if: ${{ github.event_name == 'pull_request' }}
        with:
          retention-days: 14
          s3-bucket: doc-previews
          if-no-files-found: error
          path: docs
          s3-prefix: meta-pytorch/forge/${{ github.event.pull_request.number }}

  upload:
    runs-on: ubuntu-latest
    permissions:
      # Grant write permission here so that the doc can be pushed to gh-pages branch
      contents: write
    needs: build-docs
    if: github.repository == 'meta-pytorch/forge' && github.event_name == 'push' && (github.ref == 'refs/heads/main' || startsWith(github.ref, 'refs/tags/v') || github.event_name == 'workflow_dispatch')
    steps:
      - name: Checkout
        uses: actions/checkout@v4
        with:
          ref: gh-pages
          persist-credentials: true
      - name: Download artifact
        uses: actions/download-artifact@v4
        with:
          name: docs
          path: docs
      #- name: Add no-index tag
      #  run: |
      #    REF_NAME=$(echo "${{ github.ref }}")
      #    echo "Ref name: ${REF_NAME}"
      #    if [[ "${{ github.ref }}" == 'refs/heads/main' ]]; then
      #      find docs -name "*.html" -print0 | xargs -0 sed -i '/<head>/a \ \ <meta name="robots" content="noindex">';
      #    fi
      - name: Move and commit changes
        run: |
          set -euo pipefail
          # Get github.ref for the output doc folder. By default "main"
          # If matches a tag like refs/tags/v1.12.0-rc3 or
          # refs/tags/v1.12.0 convert to 1.12
          GITHUB_REF=${{ github.ref }}

          # Convert refs/tags/v1.12.0rc3 into 1.12.
          # Adopted from https://github.com/pytorch/pytorch/blob/main/.github/workflows/_docs.yml#L150C11-L155C13
          if [[ "${GITHUB_REF}" =~ ^refs/tags/v([0-9]+\.[0-9]+)\.* ]]; then
            TARGET_FOLDER="${BASH_REMATCH[1]}"
          else
            TARGET_FOLDER="main"
          fi
          echo "Target Folder: ${TARGET_FOLDER}"

          mkdir -p "${TARGET_FOLDER}"
          rm -rf "${TARGET_FOLDER}"/*
          mv docs/* "${TARGET_FOLDER}"

          git config user.name 'pytorchbot'
          git config user.email 'soumith+bot@pytorch.org'
          git add "${TARGET_FOLDER}" || true
          git commit -m "auto-generating sphinx docs" || true
          git push -f<|MERGE_RESOLUTION|>--- conflicted
+++ resolved
@@ -40,14 +40,7 @@
         run: pip3 install --pre torch --index-url https://download.pytorch.org/whl/nightly/cu130 --force-reinstall
       - name: Install monarch
         shell: bash -l {0}
-<<<<<<< HEAD
-        run: pip install torchmonarch
-      - name: Install torchtitan
-        shell: bash -l {0}
-        run: pip install --pre torchtitan --index-url https://download.pytorch.org/whl/nightly/cu130
-=======
         run: pip install assets/ci/monarch_no_torch-0.1.0.dev20251010-py3-none-any.whl
->>>>>>> 7be455db
       - name: Install torchforge
         shell: bash -l {0}
         env:
