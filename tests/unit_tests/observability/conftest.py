# Copyright (c) Meta Platforms, Inc. and affiliates.
# All rights reserved.
#
# This source code is licensed under the BSD-style license found in the
# LICENSE file in the root directory of this source tree.

"""Shared fixtures and mocks for observability unit tests."""

from unittest.mock import MagicMock, patch

import pytest
<<<<<<< HEAD
from forge.observability.metrics import LoggerBackend, MetricCollector


class MockBackend(LoggerBackend):
    """Mock backend for testing metrics logging without external dependencies."""

    def __init__(self, logger_backend_config=None):
        super().__init__(logger_backend_config or {})
        self.logged_metrics = []
        self.init_called = False
        self.finish_called = False
        self.metadata = {}

    async def init(self, role="local", primary_logger_metadata=None, process_name=None):
        self.init_called = True
        self.role = role
        self.primary_logger_metadata = primary_logger_metadata or {}
        self.process_name = process_name

    async def log(self, metrics, global_step):
        self.logged_metrics.append((metrics, global_step))

    async def finish(self):
        self.finish_called = True

    def get_metadata_for_secondary_ranks(self):
        return self.metadata
=======
from forge.observability.metrics import MetricCollector
>>>>>>> 4c1b5116


@pytest.fixture(autouse=True)
def clear_metric_collector_singletons():
    """Clear MetricCollector singletons before each test to avoid state leakage."""
    MetricCollector._instances.clear()
    yield
    MetricCollector._instances.clear()


@pytest.fixture(autouse=True)
def clean_metrics_environment():
    """Override the global mock_metrics_globally fixture to allow real metrics testing."""
    import os

    from forge.env import FORGE_DISABLE_METRICS

    # Set default state for tests (metrics enabled)
    if FORGE_DISABLE_METRICS.name in os.environ:
        del os.environ[FORGE_DISABLE_METRICS.name]

    yield


@pytest.fixture
def mock_rank():
    """Mock current_rank function with configurable rank."""
    with patch("forge.observability.metrics.current_rank") as mock:
        rank_obj = MagicMock()
        rank_obj.rank = 0
        mock.return_value = rank_obj
        yield mock


@pytest.fixture
def mock_actor_context():
    """Mock Monarch actor context for testing actor name generation."""
    with patch("forge.observability.metrics.context") as mock_context, patch(
        "forge.observability.metrics.current_rank"
    ) as mock_rank:

        # Setup mock context
        ctx = MagicMock()
        actor_instance = MagicMock()
        actor_instance.actor_id = "_1rjutFUXQrEJ[0].TestActorConfigured[0]"
        ctx.actor_instance = actor_instance
        mock_context.return_value = ctx

        # Setup mock rank
        rank_obj = MagicMock()
        rank_obj.rank = 0
        mock_rank.return_value = rank_obj

        yield {
            "context": mock_context,
            "rank": mock_rank,
            "expected_name": "TestActor_0XQr_r0",
        }<|MERGE_RESOLUTION|>--- conflicted
+++ resolved
@@ -9,37 +9,7 @@
 from unittest.mock import MagicMock, patch
 
 import pytest
-<<<<<<< HEAD
-from forge.observability.metrics import LoggerBackend, MetricCollector
-
-
-class MockBackend(LoggerBackend):
-    """Mock backend for testing metrics logging without external dependencies."""
-
-    def __init__(self, logger_backend_config=None):
-        super().__init__(logger_backend_config or {})
-        self.logged_metrics = []
-        self.init_called = False
-        self.finish_called = False
-        self.metadata = {}
-
-    async def init(self, role="local", primary_logger_metadata=None, process_name=None):
-        self.init_called = True
-        self.role = role
-        self.primary_logger_metadata = primary_logger_metadata or {}
-        self.process_name = process_name
-
-    async def log(self, metrics, global_step):
-        self.logged_metrics.append((metrics, global_step))
-
-    async def finish(self):
-        self.finish_called = True
-
-    def get_metadata_for_secondary_ranks(self):
-        return self.metadata
-=======
 from forge.observability.metrics import MetricCollector
->>>>>>> 4c1b5116
 
 
 @pytest.fixture(autouse=True)
