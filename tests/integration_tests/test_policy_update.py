--- conflicted
+++ resolved
@@ -252,15 +252,9 @@
 
         await titan_trainer.push_weights.call(policy_version=v0)
         # Setting everything to zero
-<<<<<<< HEAD
-        await rl_trainer.zero_out_model_states.call()
-        await rl_trainer.push_weights.call(policy_version=v1)
-        await policy._test_save_model_params.fanout()
-=======
         await titan_trainer.zero_out_model_states.call()
         await titan_trainer.push_weights.call(policy_version=v1)
         await policy.save_model_params.fanout()
->>>>>>> bb57589f
 
         # Sanity check that before update all the tests pass
         all_errs = await policy._test_validate_model_params.fanout(
