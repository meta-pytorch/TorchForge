# TorchForge Documentation

**TorchForge** is a PyTorch-native library for RL post-training and agentic development. Built on the principle that **researchers should write algorithms, not infrastructure**.

```{note}
**Experimental Status:** TorchForge is currently in early development. Expect bugs, incomplete features, and API changes. Please file issues on [GitHub](https://github.com/meta-pytorch/forge) for bug reports and feature requests.
```

## Why TorchForge?

Reinforcement Learning has become essential to frontier AI - from instruction following and reasoning to complex research capabilities. But infrastructure complexity often dominates the actual research.

TorchForge lets you **express RL algorithms as naturally as pseudocode**, while powerful infrastructure handles distribution, fault tolerance, and optimization underneath.

### Core Design Principles

- **Algorithms, Not Infrastructure**: Write your RL logic without distributed systems code
- **Any Degree of Asynchrony**: From fully synchronous PPO to fully async off-policy training
- **Composable Components**: Mix and match proven frameworks (vLLM, TorchTitan) with custom logic
- **Built on Solid Foundations**: Leverages Monarch's single-controller model for simplified distributed programming

## Foundation: The Technology Stack

TorchForge is built on carefully selected, battle-tested components:

::::{grid} 1 1 2 2
:gutter: 3

:::{grid-item-card} **Monarch**
:link: https://meta-pytorch.org/monarch

Single-controller distributed programming framework that orchestrates clusters like you'd program a single machine. Provides actor meshes, fault tolerance, and RDMA-based data transfers.

**Why it matters:** Eliminates SPMD complexity, making distributed RL tractable
:::

:::{grid-item-card} **vLLM**
:link: https://docs.vllm.ai

High-throughput, memory-efficient inference engine with PagedAttention and continuous batching.

**Why it matters:** Handles policy generation efficiently at scale
:::

:::{grid-item-card} **TorchTitan**
:link: https://github.com/pytorch/torchtitan

Meta's production-grade LLM training platform with FSDP, pipeline parallelism, and tensor parallelism.

**Why it matters:** Battle-tested training infrastructure proven at scale
:::

:::{grid-item-card} **TorchStore**
:link: https://github.com/meta-pytorch/torchstore

Distributed, in-memory key-value store for PyTorch tensors built on Monarch, optimized for weight synchronization with automatic DTensor resharding.

**Why it matters:** Solves the weight transfer bottleneck in async RL
:::

::::

## What You Can Build

::::{grid} 1 1 2 3
:gutter: 2

:::{grid-item-card} Supervised Fine-Tuning
Adapt foundation models to specific tasks using labeled data with efficient multi-GPU training.
:::

:::{grid-item-card} GRPO Training
Train models with Generalized Reward Policy Optimization for aligning with human preferences.
:::

:::{grid-item-card} Asynchronous RL
Continuous rollout generation with non-blocking training for maximum throughput.
:::

:::{grid-item-card} Code Execution
Safe, sandboxed code execution environments for RL on coding tasks (RLVR).
:::

:::{grid-item-card} Tool Integration
Extensible environment system for agents that interact with tools and APIs.
:::

:::{grid-item-card} Custom Workflows
Build your own components and compose them naturally with existing infrastructure.
:::

::::

## Requirements at a Glance

Before diving in, ensure your system meets these requirements:

| Component | Requirement | Why It's Needed |
|-----------|-------------|-----------------|
| **Operating System** | Linux (Fedora/Ubuntu) | Dependency compatibility |
| **Python** | 3.10+ | Core runtime |
| **CUDA** | 12.8+ | GPU acceleration |
| **GPUs** | 2+ for SFT, 3+ for GRPO | Distributed training & separate policy/ref/reward models |
| **PyTorch** | Nightly build | Latest distributed features (DTensor, FSDP) |
| **Monarch** | Pre-packaged wheel | Distributed orchestration and actor system |
| **vLLM** | v0.10.0+ | Fast inference with PagedAttention |
| **TorchTitan** | Latest | Production training infrastructure |

See {doc}`getting_started` for detailed installation instructions.

## Quick Start

Here's what training looks like with TorchForge:

<<<<<<< HEAD
```bash
# Install dependencies
conda create -n forge python=3.10
conda activate forge
git clone https://github.com/meta-pytorch/forge
cd forge
./scripts/install.sh

# Download a model
uv run forge download meta-llama/Meta-Llama-3.1-8B-Instruct \
  --output-dir /tmp/Meta-Llama-3.1-8B-Instruct

# Run SFT training (requires 2+ GPUs)
uv run forge run --nproc_per_node 2 \
  apps/sft/main.py --config apps/sft/llama3_8b.yaml

# Run GRPO training (requires 3+ GPUs)
python -m apps.grpo.main --config apps/grpo/qwen3_1_7b.yaml
```

## Writing RL Code

With TorchForge, your RL logic looks like pseudocode:

```python
async def generate_episode(dataloader, policy, reward, replay_buffer):
    # Sample a prompt
    prompt, target = await dataloader.sample.route()

    # Generate response
    response = await policy.generate.route(prompt)

    # Score the response
    reward_value = await reward.evaluate_response.route(
        prompt=prompt,
        response=response.text,
        target=target
    )

    # Store for training
    await replay_buffer.add.route(
        Episode(prompt_ids=response.prompt_ids,
                response_ids=response.token_ids,
                reward=reward_value)
    )
```

No retry logic, no resource management, no synchronization code - just your algorithm.

## Documentation Paths

Choose your learning path:

::::{grid} 1 1 2 2
:gutter: 3

:::{grid-item-card} 🚀 Getting Started
:link: getting_started
:link-type: doc

Installation, prerequisites, verification, and your first training run.

**Time to first run: ~15 minutes**
:::

:::{grid-item-card} 🧠 Core Concepts
:link: concepts
:link-type: doc

Architecture, Monarch integration, Services, TorchStore, and how everything works together.

**For understanding the system**
:::

:::{grid-item-card} 💻 Usage Patterns
:link: usage
:link-type: doc

Configuration examples, common workflows, and practical scenarios.

**For day-to-day development**
:::

:::{grid-item-card} 📖 API Reference
:link: api
:link-type: doc

Complete API documentation for customization and extension.

**For deep integration**
:::

::::

## Validation & Partnerships

TorchForge has been validated in real-world deployments:

- **Stanford Collaboration**: Integration with the Weaver weak verifier project, training models that hill-climb on challenging reasoning benchmarks (MATH, GPQA)
- **CoreWeave**: Large-scale training on 512 H100 GPU clusters with smooth, efficient performance
- **Scale**: Tested across hundreds of GPUs with continuous rollouts and asynchronous training

## Community

- **GitHub**: [meta-pytorch/forge](https://github.com/meta-pytorch/forge)
- **Issues**: [Report bugs and request features](https://github.com/meta-pytorch/forge/issues)
- **Contributing**: [CONTRIBUTING.md](https://github.com/meta-pytorch/forge/blob/main/CONTRIBUTING.md)
- **Code of Conduct**: [CODE_OF_CONDUCT.md](https://github.com/meta-pytorch/forge/blob/main/CODE_OF_CONDUCT.md)

```{tip}
Before starting significant work, signal your intention in the issue tracker to coordinate with maintainers.
```
=======
* **Post-Training Focus**: Specializes in techniques
  like Supervised Fine-Tuning (SFT) and Group Relative Policy Optimization (GRPO)
* **PyTorch Integration**: Built natively on PyTorch with
  dependencies on [PyTorch nightly](https://pytorch.org/get-started/locally/),
  [Monarch](https://meta-pytorch.org/monarch), [vLLM](https://docs.vllm.ai/en/latest/),
  and [TorchTitan](https://github.com/pytorch/torchtitan).
* **Multi-GPU Support**: Designed for distributed training
  with minimum 3 GPU requirement for GRPO training
* **Model Support**: Includes pre-configured setups for popular models
  like Llama3 8B and Qwen3.1 7B
>>>>>>> aa59857e

```{toctree}
:maxdepth: 2
:caption: Documentation

getting_started
tutorials
api
```

## Indices

* {ref}`genindex` - Index of all documented objects
* {ref}`modindex` - Python module index

---

**License**: BSD 3-Clause | **GitHub**: [meta-pytorch/forge](https://github.com/meta-pytorch/forge)<|MERGE_RESOLUTION|>--- conflicted
+++ resolved
@@ -112,7 +112,6 @@
 
 Here's what training looks like with TorchForge:
 
-<<<<<<< HEAD
 ```bash
 # Install dependencies
 conda create -n forge python=3.10
@@ -225,7 +224,6 @@
 ```{tip}
 Before starting significant work, signal your intention in the issue tracker to coordinate with maintainers.
 ```
-=======
 * **Post-Training Focus**: Specializes in techniques
   like Supervised Fine-Tuning (SFT) and Group Relative Policy Optimization (GRPO)
 * **PyTorch Integration**: Built natively on PyTorch with
@@ -236,7 +234,6 @@
   with minimum 3 GPU requirement for GRPO training
 * **Model Support**: Includes pre-configured setups for popular models
   like Llama3 8B and Qwen3.1 7B
->>>>>>> aa59857e
 
 ```{toctree}
 :maxdepth: 2
