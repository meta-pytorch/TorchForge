# TorchForge Documentation

**TorchForge** is a PyTorch-native library for RL post-training and agentic development. Built on the principle that **researchers should write algorithms, not infrastructure**.

```{note}
**Experimental Status:** TorchForge is currently in early development. Expect bugs, incomplete features, and API changes. Please file issues on [GitHub](https://github.com/meta-pytorch/forge) for bug reports and feature requests.
```

## Why TorchForge?

Reinforcement Learning has become essential to frontier AI - from instruction following and reasoning to complex research capabilities. But infrastructure complexity often dominates the actual research.

TorchForge lets you **express RL algorithms as naturally as pseudocode**, while powerful infrastructure handles distribution, fault tolerance, and optimization underneath.

### Core Design Principles

- **Algorithms, Not Infrastructure**: Write your RL logic without distributed systems code
- **Any Degree of Asynchrony**: From fully synchronous PPO to fully async off-policy training
- **Composable Components**: Mix and match proven frameworks (vLLM, TorchTitan) with custom logic
- **Built on Solid Foundations**: Leverages Monarch's single-controller model for simplified distributed programming

## Foundation: The Technology Stack

TorchForge is built on carefully selected, battle-tested components:

::::{grid} 1 1 2 2
:gutter: 3

:::{grid-item-card} **Monarch**
:link: https://meta-pytorch.org/monarch

Single-controller distributed programming framework that orchestrates clusters like you'd program a single machine. Provides actor meshes, fault tolerance, and RDMA-based data transfers.

**Why it matters:** Eliminates SPMD complexity, making distributed RL tractable
:::

:::{grid-item-card} **vLLM**
:link: https://docs.vllm.ai

High-throughput, memory-efficient inference engine with PagedAttention and continuous batching.

**Why it matters:** Handles policy generation efficiently at scale
:::

:::{grid-item-card} **TorchTitan**
:link: https://github.com/pytorch/torchtitan

Meta's production-grade LLM training platform with FSDP, pipeline parallelism, and tensor parallelism.

**Why it matters:** Battle-tested training infrastructure proven at scale
:::

:::{grid-item-card} **TorchStore**
:link: https://github.com/meta-pytorch/torchstore

Distributed, in-memory key-value store for PyTorch tensors built on Monarch, optimized for weight synchronization with automatic DTensor resharding.

**Why it matters:** Solves the weight transfer bottleneck in async RL
:::

::::

## What You Can Build

::::{grid} 1 1 2 3
:gutter: 2

:::{grid-item-card} Supervised Fine-Tuning
Adapt foundation models to specific tasks using labeled data with efficient multi-GPU training.
:::

:::{grid-item-card} GRPO Training
Train models with Generalized Reward Policy Optimization for aligning with human preferences.
:::

:::{grid-item-card} Asynchronous RL
Continuous rollout generation with non-blocking training for maximum throughput.
:::

:::{grid-item-card} Code Execution
Safe, sandboxed code execution environments for RL on coding tasks (RLVR).
:::

:::{grid-item-card} Tool Integration
Extensible environment system for agents that interact with tools and APIs.
:::

:::{grid-item-card} Custom Workflows
Build your own components and compose them naturally with existing infrastructure.
:::

::::

## Requirements at a Glance

Before diving in, ensure your system meets these requirements:

| Component | Requirement | Why It's Needed |
|-----------|-------------|-----------------|
| **Operating System** | Linux (Fedora/Ubuntu) | Dependency compatibility |
| **Python** | 3.10+ | Core runtime |
| **CUDA** | 12.8+ | GPU acceleration |
| **GPUs** | 2+ for SFT, 3+ for GRPO | Distributed training & separate policy/ref/reward models |
| **PyTorch** | Nightly build | Latest distributed features (DTensor, FSDP) |
| **Monarch** | Pre-packaged wheel | Distributed orchestration and actor system |
| **vLLM** | v0.10.0+ | Fast inference with PagedAttention |
| **TorchTitan** | Latest | Production training infrastructure |

See {doc}`getting_started` for detailed installation instructions.

## Quick Start

Here's what training looks like with TorchForge:

```bash
# Install dependencies
conda create -n forge python=3.10
conda activate forge
git clone https://github.com/meta-pytorch/forge
cd forge
./scripts/install.sh

# Download a model
uv run forge download meta-llama/Meta-Llama-3.1-8B-Instruct \
  --output-dir /tmp/Meta-Llama-3.1-8B-Instruct

# Run SFT training (requires 2+ GPUs)
uv run forge run --nproc_per_node 2 \
  apps/sft/main.py --config apps/sft/llama3_8b.yaml

# Run GRPO training (requires 3+ GPUs)
python -m apps.grpo.main --config apps/grpo/qwen3_1_7b.yaml
```

## Writing RL Code

With TorchForge, your RL logic looks like pseudocode:

```python
async def generate_episode(dataloader, policy, reward, replay_buffer):
    # Sample a prompt
    prompt, target = await dataloader.sample.route()

    # Generate response
    response = await policy.generate.route(prompt)

    # Score the response
    reward_value = await reward.evaluate_response.route(
        prompt=prompt,
        response=response.text,
        target=target
    )

    # Store for training
    await replay_buffer.add.route(
        Episode(prompt_ids=response.prompt_ids,
                response_ids=response.token_ids,
                reward=reward_value)
    )
```

No retry logic, no resource management, no synchronization code - just your algorithm.

## Documentation Paths

Choose your learning path:

::::{grid} 1 1 2 2
:gutter: 3

:::{grid-item-card} 🚀 Getting Started
:link: getting_started
:link-type: doc

Installation, prerequisites, verification, and your first training run.

**Time to first run: ~15 minutes**
:::

:::{grid-item-card} 🧠 Core Concepts
:link: concepts
:link-type: doc

Architecture, Monarch integration, Services, TorchStore, and how everything works together.

**For understanding the system**
:::

:::{grid-item-card} 💻 Usage Patterns
:link: usage
:link-type: doc

Configuration examples, common workflows, and practical scenarios.

**For day-to-day development**
:::

:::{grid-item-card} 📖 API Reference
:link: api
:link-type: doc

Complete API documentation for customization and extension.

**For deep integration**
:::

::::

## Validation & Partnerships

TorchForge has been validated in real-world deployments:

- **Stanford Collaboration**: Integration with the Weaver weak verifier project, training models that hill-climb on challenging reasoning benchmarks (MATH, GPQA)
- **CoreWeave**: Large-scale training on 512 H100 GPU clusters with smooth, efficient performance
- **Scale**: Tested across hundreds of GPUs with continuous rollouts and asynchronous training

## Community

- **GitHub**: [meta-pytorch/forge](https://github.com/meta-pytorch/forge)
- **Issues**: [Report bugs and request features](https://github.com/meta-pytorch/forge/issues)
- **Contributing**: [CONTRIBUTING.md](https://github.com/meta-pytorch/forge/blob/main/CONTRIBUTING.md)
- **Code of Conduct**: [CODE_OF_CONDUCT.md](https://github.com/meta-pytorch/forge/blob/main/CODE_OF_CONDUCT.md)

```{tip}
Before starting significant work, signal your intention in the issue tracker to coordinate with maintainers.
```

<<<<<<< HEAD
=======

>>>>>>> b5641759
```{toctree}
:maxdepth: 2

getting_started
concepts
usage
tutorials
api
faq
```

## Indices

* {ref}`genindex` - Index of all documented objects
* {ref}`modindex` - Python module index

---

**License**: BSD 3-Clause | **GitHub**: [meta-pytorch/forge](https://github.com/meta-pytorch/forge)<|MERGE_RESOLUTION|>--- conflicted
+++ resolved
@@ -225,10 +225,7 @@
 Before starting significant work, signal your intention in the issue tracker to coordinate with maintainers.
 ```
 
-<<<<<<< HEAD
-=======
-
->>>>>>> b5641759
+
 ```{toctree}
 :maxdepth: 2
 
